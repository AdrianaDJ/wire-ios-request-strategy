--- conflicted
+++ resolved
@@ -80,14 +80,9 @@
     
     fileprivate func update(_ message: ZMAssetClientMessage, withResponse response: ZMTransportResponse, updatedKeys keys: Set<String>) {
         message.markAsSent()
-<<<<<<< HEAD
-        message.update(withPostPayload: response.payload?.asDictionary() ?? [:], updatedKeys: keys)
-        
-=======
         guard let payload = response.payload?.asDictionary() else { return }
         message.update(withPostPayload: payload, updatedKeys: keys)
 
->>>>>>> 8a5537de
         if let clientRegistrationStatus = self.clientRegistrationStatus {
             let _ = message.parseUploadResponse(response, clientDeletionDelegate: clientRegistrationStatus)
         }
