// !$*UTF8*$!
{
	archiveVersion = 1;
	classes = {
	};
	objectVersion = 46;
	objects = {

/* Begin PBXBuildFile section */
<<<<<<< HEAD
		06025662248E467B00E060E1 /* NotificationStreamSync.swift in Sources */ = {isa = PBXBuildFile; fileRef = 06025661248E467B00E060E1 /* NotificationStreamSync.swift */; };
		06025666248E616C00E060E1 /* ZMSimpleListRequestPaginator.m in Sources */ = {isa = PBXBuildFile; fileRef = 06025665248E616C00E060E1 /* ZMSimpleListRequestPaginator.m */; };
		060ED6D62499F41000412C4A /* PushNotificationStatus.swift in Sources */ = {isa = PBXBuildFile; fileRef = 060ED6D52499F41000412C4A /* PushNotificationStatus.swift */; };
		060ED6DA2499F4A900412C4A /* Logging.swift in Sources */ = {isa = PBXBuildFile; fileRef = 060ED6D92499F4A900412C4A /* Logging.swift */; };
		06474D4B24AF6858002C695D /* EventDecoder.swift in Sources */ = {isa = PBXBuildFile; fileRef = 06474D4A24AF6858002C695D /* EventDecoder.swift */; };
		06474D4D24AF68AD002C695D /* StoreUpdateEvent.swift in Sources */ = {isa = PBXBuildFile; fileRef = 06474D4C24AF68AD002C695D /* StoreUpdateEvent.swift */; };
		06474D5E24B30C79002C695D /* PushNotificationStatusTests.swift in Sources */ = {isa = PBXBuildFile; fileRef = 06474D5C24B30C75002C695D /* PushNotificationStatusTests.swift */; };
		06474D6024B310B6002C695D /* NotificationsTrackerTests.swift in Sources */ = {isa = PBXBuildFile; fileRef = 06474D5F24B310B6002C695D /* NotificationsTrackerTests.swift */; };
		06474D6424B31CC5002C695D /* AnalyticsTests.swift in Sources */ = {isa = PBXBuildFile; fileRef = 06474D6324B31CC5002C695D /* AnalyticsTests.swift */; };
		06474D6624B3227E002C695D /* ZMSimpleListRequestPaginatorTests.m in Sources */ = {isa = PBXBuildFile; fileRef = 06474D6524B3227E002C695D /* ZMSimpleListRequestPaginatorTests.m */; };
		06474D7A24B32FE4002C695D /* FakeGroupQueue.swift in Sources */ = {isa = PBXBuildFile; fileRef = 06474D7924B32FE4002C695D /* FakeGroupQueue.swift */; };
		06474D9E24B4A3B5002C695D /* ZMEventModel.xcdatamodeld in Sources */ = {isa = PBXBuildFile; fileRef = 06474D9C24B4A3B5002C695D /* ZMEventModel.xcdatamodeld */; };
		06474DA124B4AC7B002C695D /* NSManagedObjectContext+EventDecoder.swift in Sources */ = {isa = PBXBuildFile; fileRef = 06474DA024B4AC7B002C695D /* NSManagedObjectContext+EventDecoder.swift */; };
		06474DA624B4B1EA002C695D /* EventDecoderTest.swift in Sources */ = {isa = PBXBuildFile; fileRef = 06474DA524B4B1EA002C695D /* EventDecoderTest.swift */; };
		06474DA824B4BB01002C695D /* StoreUpdateEventTests.swift in Sources */ = {isa = PBXBuildFile; fileRef = 06474DA724B4BB01002C695D /* StoreUpdateEventTests.swift */; };
		06C394B6248E6FDA00AE736A /* ZMSimpleListRequestPaginator.h in Headers */ = {isa = PBXBuildFile; fileRef = 06025667248E617D00E060E1 /* ZMSimpleListRequestPaginator.h */; settings = {ATTRIBUTES = (Public, ); }; };
		06C394B7248E6FDE00AE736A /* ZMSimpleListRequestPaginator+Internal.h in Headers */ = {isa = PBXBuildFile; fileRef = 06025669248E61BF00E060E1 /* ZMSimpleListRequestPaginator+Internal.h */; };
		06C394C5248E851000AE736A /* NotificationsTracker.swift in Sources */ = {isa = PBXBuildFile; fileRef = 06C394C4248E851000AE736A /* NotificationsTracker.swift */; };
		1621D2201D75A71E007108C2 /* RequestAvailableNotification.swift in Sources */ = {isa = PBXBuildFile; fileRef = 1621D21F1D75A71E007108C2 /* RequestAvailableNotification.swift */; };
=======
>>>>>>> 46ac272c
		1621D2281D75AB2D007108C2 /* MockEntity.m in Sources */ = {isa = PBXBuildFile; fileRef = 1621D2231D75AB2D007108C2 /* MockEntity.m */; };
		1621D2291D75AB2D007108C2 /* MockEntity2.m in Sources */ = {isa = PBXBuildFile; fileRef = 1621D2251D75AB2D007108C2 /* MockEntity2.m */; };
		1621D22A1D75AB2D007108C2 /* MockModelObjectContextFactory.m in Sources */ = {isa = PBXBuildFile; fileRef = 1621D2271D75AB2D007108C2 /* MockModelObjectContextFactory.m */; };
		1621D22E1D75AC36007108C2 /* ZMChangeTrackerBootstrap.h in Headers */ = {isa = PBXBuildFile; fileRef = 1621D22B1D75AC36007108C2 /* ZMChangeTrackerBootstrap.h */; settings = {ATTRIBUTES = (Public, ); }; };
		1621D22F1D75AC36007108C2 /* ZMChangeTrackerBootstrap.m in Sources */ = {isa = PBXBuildFile; fileRef = 1621D22C1D75AC36007108C2 /* ZMChangeTrackerBootstrap.m */; };
		1621D2301D75AC36007108C2 /* ZMChangeTrackerBootstrap+Testing.h in Headers */ = {isa = PBXBuildFile; fileRef = 1621D22D1D75AC36007108C2 /* ZMChangeTrackerBootstrap+Testing.h */; settings = {ATTRIBUTES = (Public, ); }; };
		1621D2621D75C745007108C2 /* ZMDownstreamObjectSyncWithWhitelistTests.m in Sources */ = {isa = PBXBuildFile; fileRef = 166902191D709110000FE4AF /* ZMDownstreamObjectSyncWithWhitelistTests.m */; };
		1621D2651D75C750007108C2 /* ZMLocallyModifiedObjectSetTests.m in Sources */ = {isa = PBXBuildFile; fileRef = 1669021C1D709110000FE4AF /* ZMLocallyModifiedObjectSetTests.m */; };
		1621D2661D75C755007108C2 /* ZMLocallyModifiedObjectSyncStatusTests.m in Sources */ = {isa = PBXBuildFile; fileRef = 1669021D1D709110000FE4AF /* ZMLocallyModifiedObjectSyncStatusTests.m */; };
		1621D2671D75C776007108C2 /* ZMRemoteIdentifierObjectSyncTests.m in Sources */ = {isa = PBXBuildFile; fileRef = 1669021E1D709110000FE4AF /* ZMRemoteIdentifierObjectSyncTests.m */; };
		1621D26A1D75C782007108C2 /* ZMTimedSingleRequestSyncTests.m in Sources */ = {isa = PBXBuildFile; fileRef = 166902211D709110000FE4AF /* ZMTimedSingleRequestSyncTests.m */; };
		1621D26B1D75C7FF007108C2 /* ZMUpstreamInsertedObjectSyncTests.m in Sources */ = {isa = PBXBuildFile; fileRef = 166902221D709110000FE4AF /* ZMUpstreamInsertedObjectSyncTests.m */; };
		1621D26D1D75C806007108C2 /* NSManagedObjectContext+TestHelpers.m in Sources */ = {isa = PBXBuildFile; fileRef = 1621D2321D75B221007108C2 /* NSManagedObjectContext+TestHelpers.m */; };
		1621D2741D7715EA007108C2 /* ZMObjectSyncStrategy.h in Headers */ = {isa = PBXBuildFile; fileRef = 1621D2721D7715EA007108C2 /* ZMObjectSyncStrategy.h */; settings = {ATTRIBUTES = (Public, ); }; };
		1621D2751D7715EA007108C2 /* ZMObjectSyncStrategy.m in Sources */ = {isa = PBXBuildFile; fileRef = 1621D2731D7715EA007108C2 /* ZMObjectSyncStrategy.m */; };
		1622946B221C18BE00A98679 /* AssetV3UploadRequestStrategy.swift in Sources */ = {isa = PBXBuildFile; fileRef = 1622946A221C18BE00A98679 /* AssetV3UploadRequestStrategy.swift */; };
		1622946D221C56E500A98679 /* AssetsPreprocessor.swift in Sources */ = {isa = PBXBuildFile; fileRef = 1622946C221C56E500A98679 /* AssetsPreprocessor.swift */; };
		16229486221EBB8100A98679 /* ZMImagePreprocessingTracker.h in Headers */ = {isa = PBXBuildFile; fileRef = 16229482221EBB8000A98679 /* ZMImagePreprocessingTracker.h */; settings = {ATTRIBUTES = (Public, ); }; };
		16229487221EBB8100A98679 /* ZMImagePreprocessingTracker.m in Sources */ = {isa = PBXBuildFile; fileRef = 16229483221EBB8000A98679 /* ZMImagePreprocessingTracker.m */; };
		16229488221EBB8100A98679 /* ZMImagePreprocessingTracker+Testing.h in Headers */ = {isa = PBXBuildFile; fileRef = 16229484221EBB8000A98679 /* ZMImagePreprocessingTracker+Testing.h */; settings = {ATTRIBUTES = (Public, ); }; };
		164D00742225624E00A8F264 /* ZMImagePreprocessingTrackerTests.m in Sources */ = {isa = PBXBuildFile; fileRef = 16229485221EBB8000A98679 /* ZMImagePreprocessingTrackerTests.m */; };
		164D007622256C6E00A8F264 /* AssetV3UploadRequestStrategyTests.swift in Sources */ = {isa = PBXBuildFile; fileRef = 164D007522256C6E00A8F264 /* AssetV3UploadRequestStrategyTests.swift */; };
		1662ADB322B0E8B300D84071 /* VerifyLegalHoldRequestStrategy.swift in Sources */ = {isa = PBXBuildFile; fileRef = 1662ADB222B0E8B300D84071 /* VerifyLegalHoldRequestStrategy.swift */; };
		1662ADD122B14CBA00D84071 /* VerifyLegalHoldRequestStrategyTests.swift in Sources */ = {isa = PBXBuildFile; fileRef = 1662ADD022B14CBA00D84071 /* VerifyLegalHoldRequestStrategyTests.swift */; };
		1669016E1D707509000FE4AF /* WireRequestStrategy.h in Headers */ = {isa = PBXBuildFile; fileRef = 1669016D1D707509000FE4AF /* WireRequestStrategy.h */; settings = {ATTRIBUTES = (Public, ); }; };
		166901D01D7081C7000FE4AF /* ZMContextChangeTracker.h in Headers */ = {isa = PBXBuildFile; fileRef = 166901A81D7081C7000FE4AF /* ZMContextChangeTracker.h */; settings = {ATTRIBUTES = (Public, ); }; };
		166901D31D7081C7000FE4AF /* ZMDownstreamObjectSync.h in Headers */ = {isa = PBXBuildFile; fileRef = 166901AB1D7081C7000FE4AF /* ZMDownstreamObjectSync.h */; settings = {ATTRIBUTES = (Public, ); }; };
		166901D41D7081C7000FE4AF /* ZMDownstreamObjectSync.m in Sources */ = {isa = PBXBuildFile; fileRef = 166901AC1D7081C7000FE4AF /* ZMDownstreamObjectSync.m */; };
		166901D51D7081C7000FE4AF /* ZMDownstreamObjectSyncWithWhitelist.h in Headers */ = {isa = PBXBuildFile; fileRef = 166901AD1D7081C7000FE4AF /* ZMDownstreamObjectSyncWithWhitelist.h */; settings = {ATTRIBUTES = (Public, ); }; };
		166901D61D7081C7000FE4AF /* ZMDownstreamObjectSyncWithWhitelist.m in Sources */ = {isa = PBXBuildFile; fileRef = 166901AE1D7081C7000FE4AF /* ZMDownstreamObjectSyncWithWhitelist.m */; };
		166901D71D7081C7000FE4AF /* ZMDownstreamObjectSyncWithWhitelist+Internal.h in Headers */ = {isa = PBXBuildFile; fileRef = 166901AF1D7081C7000FE4AF /* ZMDownstreamObjectSyncWithWhitelist+Internal.h */; };
		166901D81D7081C7000FE4AF /* ZMLocallyInsertedObjectSet.h in Headers */ = {isa = PBXBuildFile; fileRef = 166901B01D7081C7000FE4AF /* ZMLocallyInsertedObjectSet.h */; settings = {ATTRIBUTES = (Public, ); }; };
		166901D91D7081C7000FE4AF /* ZMLocallyInsertedObjectSet.m in Sources */ = {isa = PBXBuildFile; fileRef = 166901B11D7081C7000FE4AF /* ZMLocallyInsertedObjectSet.m */; };
		166901DA1D7081C7000FE4AF /* ZMLocallyModifiedObjectSet.h in Headers */ = {isa = PBXBuildFile; fileRef = 166901B21D7081C7000FE4AF /* ZMLocallyModifiedObjectSet.h */; settings = {ATTRIBUTES = (Public, ); }; };
		166901DB1D7081C7000FE4AF /* ZMLocallyModifiedObjectSet.m in Sources */ = {isa = PBXBuildFile; fileRef = 166901B31D7081C7000FE4AF /* ZMLocallyModifiedObjectSet.m */; };
		166901DC1D7081C7000FE4AF /* ZMLocallyModifiedObjectSyncStatus.h in Headers */ = {isa = PBXBuildFile; fileRef = 166901B41D7081C7000FE4AF /* ZMLocallyModifiedObjectSyncStatus.h */; settings = {ATTRIBUTES = (Public, ); }; };
		166901DD1D7081C7000FE4AF /* ZMLocallyModifiedObjectSyncStatus.m in Sources */ = {isa = PBXBuildFile; fileRef = 166901B51D7081C7000FE4AF /* ZMLocallyModifiedObjectSyncStatus.m */; };
		166901DE1D7081C7000FE4AF /* ZMObjectSync.h in Headers */ = {isa = PBXBuildFile; fileRef = 166901B61D7081C7000FE4AF /* ZMObjectSync.h */; settings = {ATTRIBUTES = (Public, ); }; };
		166901DF1D7081C7000FE4AF /* ZMRemoteIdentifierObjectSync.h in Headers */ = {isa = PBXBuildFile; fileRef = 166901B71D7081C7000FE4AF /* ZMRemoteIdentifierObjectSync.h */; settings = {ATTRIBUTES = (Public, ); }; };
		166901E01D7081C7000FE4AF /* ZMRemoteIdentifierObjectSync.m in Sources */ = {isa = PBXBuildFile; fileRef = 166901B81D7081C7000FE4AF /* ZMRemoteIdentifierObjectSync.m */; };
		166901E11D7081C7000FE4AF /* ZMRequestGenerator.h in Headers */ = {isa = PBXBuildFile; fileRef = 166901B91D7081C7000FE4AF /* ZMRequestGenerator.h */; settings = {ATTRIBUTES = (Public, ); }; };
		166901E21D7081C7000FE4AF /* ZMRequestGenerator.m in Sources */ = {isa = PBXBuildFile; fileRef = 166901BA1D7081C7000FE4AF /* ZMRequestGenerator.m */; };
		166901E31D7081C7000FE4AF /* ZMSingleRequestSync.h in Headers */ = {isa = PBXBuildFile; fileRef = 166901BB1D7081C7000FE4AF /* ZMSingleRequestSync.h */; settings = {ATTRIBUTES = (Public, ); }; };
		166901E41D7081C7000FE4AF /* ZMSingleRequestSync.m in Sources */ = {isa = PBXBuildFile; fileRef = 166901BC1D7081C7000FE4AF /* ZMSingleRequestSync.m */; };
		166901E51D7081C7000FE4AF /* ZMSyncOperationSet.h in Headers */ = {isa = PBXBuildFile; fileRef = 166901BD1D7081C7000FE4AF /* ZMSyncOperationSet.h */; settings = {ATTRIBUTES = (Public, ); }; };
		166901E61D7081C7000FE4AF /* ZMSyncOperationSet.m in Sources */ = {isa = PBXBuildFile; fileRef = 166901BE1D7081C7000FE4AF /* ZMSyncOperationSet.m */; };
		166901EB1D7081C7000FE4AF /* ZMTimedSingleRequestSync.h in Headers */ = {isa = PBXBuildFile; fileRef = 166901C31D7081C7000FE4AF /* ZMTimedSingleRequestSync.h */; settings = {ATTRIBUTES = (Public, ); }; };
		166901EC1D7081C7000FE4AF /* ZMTimedSingleRequestSync.m in Sources */ = {isa = PBXBuildFile; fileRef = 166901C41D7081C7000FE4AF /* ZMTimedSingleRequestSync.m */; };
		166901EF1D7081C7000FE4AF /* ZMUpstreamInsertedObjectSync.h in Headers */ = {isa = PBXBuildFile; fileRef = 166901C71D7081C7000FE4AF /* ZMUpstreamInsertedObjectSync.h */; settings = {ATTRIBUTES = (Public, ); }; };
		166901F01D7081C7000FE4AF /* ZMUpstreamInsertedObjectSync.m in Sources */ = {isa = PBXBuildFile; fileRef = 166901C81D7081C7000FE4AF /* ZMUpstreamInsertedObjectSync.m */; };
		166901F11D7081C7000FE4AF /* ZMUpstreamModifiedObjectSync.h in Headers */ = {isa = PBXBuildFile; fileRef = 166901C91D7081C7000FE4AF /* ZMUpstreamModifiedObjectSync.h */; settings = {ATTRIBUTES = (Public, ); }; };
		166901F21D7081C7000FE4AF /* ZMUpstreamModifiedObjectSync.m in Sources */ = {isa = PBXBuildFile; fileRef = 166901CA1D7081C7000FE4AF /* ZMUpstreamModifiedObjectSync.m */; };
		166901F31D7081C7000FE4AF /* ZMUpstreamModifiedObjectSync+Testing.h in Headers */ = {isa = PBXBuildFile; fileRef = 166901CB1D7081C7000FE4AF /* ZMUpstreamModifiedObjectSync+Testing.h */; };
		166901F41D7081C7000FE4AF /* ZMUpstreamRequest.h in Headers */ = {isa = PBXBuildFile; fileRef = 166901CC1D7081C7000FE4AF /* ZMUpstreamRequest.h */; settings = {ATTRIBUTES = (Public, ); }; };
		166901F51D7081C7000FE4AF /* ZMUpstreamRequest.m in Sources */ = {isa = PBXBuildFile; fileRef = 166901CD1D7081C7000FE4AF /* ZMUpstreamRequest.m */; };
		166901F61D7081C7000FE4AF /* ZMUpstreamTranscoder.h in Headers */ = {isa = PBXBuildFile; fileRef = 166901CE1D7081C7000FE4AF /* ZMUpstreamTranscoder.h */; settings = {ATTRIBUTES = (Public, ); }; };
		166902121D70851E000FE4AF /* ZMOutstandingItems.h in Headers */ = {isa = PBXBuildFile; fileRef = 166902111D70851E000FE4AF /* ZMOutstandingItems.h */; settings = {ATTRIBUTES = (Public, ); }; };
		16751E8524CF72970099AE09 /* DeliveryReceiptRequestStrategy.swift in Sources */ = {isa = PBXBuildFile; fileRef = 16751E8424CF72970099AE09 /* DeliveryReceiptRequestStrategy.swift */; };
		16751EBB24D1BDA00099AE09 /* DeliveryReceiptRequestStrategyTests.swift in Sources */ = {isa = PBXBuildFile; fileRef = 16751EBA24D1BDA00099AE09 /* DeliveryReceiptRequestStrategyTests.swift */; };
		168414192228365D00FCB9BC /* AssetsPreprocessorTests.swift in Sources */ = {isa = PBXBuildFile; fileRef = 168414182228365D00FCB9BC /* AssetsPreprocessorTests.swift */; };
		16A86B2722A128A800A674F8 /* IdentifierObjectSync.swift in Sources */ = {isa = PBXBuildFile; fileRef = 16A86B2622A128A800A674F8 /* IdentifierObjectSync.swift */; };
		16A86B4622A5485E00A674F8 /* IdentifierObjectSyncTests.swift in Sources */ = {isa = PBXBuildFile; fileRef = 16A86B4522A5485E00A674F8 /* IdentifierObjectSyncTests.swift */; };
		16D0E07F1DF88B430075DF8F /* EntityTranscoder.swift in Sources */ = {isa = PBXBuildFile; fileRef = 16D0E07E1DF88B430075DF8F /* EntityTranscoder.swift */; };
		16FFDE441DF6C668003494D6 /* DependencyEntitySync.swift in Sources */ = {isa = PBXBuildFile; fileRef = 16FFDE431DF6C668003494D6 /* DependencyEntitySync.swift */; };
		547D47171E7C1B0D002EEA15 /* DependentObjects.swift in Sources */ = {isa = PBXBuildFile; fileRef = 547D47161E7C1B0D002EEA15 /* DependentObjects.swift */; };
		547D47191E7C2F6C002EEA15 /* DependentObjectsTests.swift in Sources */ = {isa = PBXBuildFile; fileRef = 547D47181E7C2F6C002EEA15 /* DependentObjectsTests.swift */; };
		547E664D1F7512FE008CB1FA /* Default-568h@2x.png in Resources */ = {isa = PBXBuildFile; fileRef = 547E664C1F7512FE008CB1FA /* Default-568h@2x.png */; };
		54E03A291E93BFDC0089AC69 /* WireCryptobox.framework in Frameworks */ = {isa = PBXBuildFile; fileRef = 54E03A201E93BFDC0089AC69 /* WireCryptobox.framework */; };
		54E03A2B1E93BFDC0089AC69 /* WireImages.framework in Frameworks */ = {isa = PBXBuildFile; fileRef = 54E03A221E93BFDC0089AC69 /* WireImages.framework */; };
		54E03A2C1E93BFDC0089AC69 /* WireLinkPreview.framework in Frameworks */ = {isa = PBXBuildFile; fileRef = 54E03A231E93BFDC0089AC69 /* WireLinkPreview.framework */; };
		54E03A2D1E93BFDC0089AC69 /* WireProtos.framework in Frameworks */ = {isa = PBXBuildFile; fileRef = 54E03A241E93BFDC0089AC69 /* WireProtos.framework */; };
		54E03A2E1E93BFDC0089AC69 /* WireSystem.framework in Frameworks */ = {isa = PBXBuildFile; fileRef = 54E03A251E93BFDC0089AC69 /* WireSystem.framework */; };
		54E03A301E93BFDC0089AC69 /* WireTransport.framework in Frameworks */ = {isa = PBXBuildFile; fileRef = 54E03A271E93BFDC0089AC69 /* WireTransport.framework */; };
		54E03A311E93BFDC0089AC69 /* WireUtilities.framework in Frameworks */ = {isa = PBXBuildFile; fileRef = 54E03A281E93BFDC0089AC69 /* WireUtilities.framework */; };
		54E03A321E93BFE10089AC69 /* WireCryptobox.framework in CopyFiles */ = {isa = PBXBuildFile; fileRef = 54E03A201E93BFDC0089AC69 /* WireCryptobox.framework */; settings = {ATTRIBUTES = (CodeSignOnCopy, RemoveHeadersOnCopy, ); }; };
		54E03A331E93BFE10089AC69 /* WireDataModel.framework in CopyFiles */ = {isa = PBXBuildFile; fileRef = 54E03A211E93BFDC0089AC69 /* WireDataModel.framework */; settings = {ATTRIBUTES = (CodeSignOnCopy, RemoveHeadersOnCopy, ); }; };
		54E03A341E93BFE10089AC69 /* WireImages.framework in CopyFiles */ = {isa = PBXBuildFile; fileRef = 54E03A221E93BFDC0089AC69 /* WireImages.framework */; settings = {ATTRIBUTES = (CodeSignOnCopy, RemoveHeadersOnCopy, ); }; };
		54E03A351E93BFE10089AC69 /* WireLinkPreview.framework in CopyFiles */ = {isa = PBXBuildFile; fileRef = 54E03A231E93BFDC0089AC69 /* WireLinkPreview.framework */; settings = {ATTRIBUTES = (CodeSignOnCopy, RemoveHeadersOnCopy, ); }; };
		54E03A361E93BFE10089AC69 /* WireProtos.framework in CopyFiles */ = {isa = PBXBuildFile; fileRef = 54E03A241E93BFDC0089AC69 /* WireProtos.framework */; settings = {ATTRIBUTES = (CodeSignOnCopy, RemoveHeadersOnCopy, ); }; };
		54E03A371E93BFE10089AC69 /* WireSystem.framework in CopyFiles */ = {isa = PBXBuildFile; fileRef = 54E03A251E93BFDC0089AC69 /* WireSystem.framework */; settings = {ATTRIBUTES = (CodeSignOnCopy, RemoveHeadersOnCopy, ); }; };
		54E03A381E93BFE10089AC69 /* WireTesting.framework in CopyFiles */ = {isa = PBXBuildFile; fileRef = 54E03A261E93BFDC0089AC69 /* WireTesting.framework */; settings = {ATTRIBUTES = (CodeSignOnCopy, RemoveHeadersOnCopy, ); }; };
		54E03A391E93BFE10089AC69 /* WireTransport.framework in CopyFiles */ = {isa = PBXBuildFile; fileRef = 54E03A271E93BFDC0089AC69 /* WireTransport.framework */; settings = {ATTRIBUTES = (CodeSignOnCopy, RemoveHeadersOnCopy, ); }; };
		54E03A3A1E93BFE10089AC69 /* WireUtilities.framework in CopyFiles */ = {isa = PBXBuildFile; fileRef = 54E03A281E93BFDC0089AC69 /* WireUtilities.framework */; settings = {ATTRIBUTES = (CodeSignOnCopy, RemoveHeadersOnCopy, ); }; };
		5503811622A7B00F00DC671B /* WireDataModel.framework in Frameworks */ = {isa = PBXBuildFile; fileRef = 54E03A211E93BFDC0089AC69 /* WireDataModel.framework */; };
		5E68F22722452CDC00298376 /* LinkPreprocessor.swift in Sources */ = {isa = PBXBuildFile; fileRef = 5E68F22622452CDC00298376 /* LinkPreprocessor.swift */; };
		5E9EA4DE2243C10400D401B2 /* LinkAttachmentsPreprocessor.swift in Sources */ = {isa = PBXBuildFile; fileRef = 5E9EA4DD2243C10400D401B2 /* LinkAttachmentsPreprocessor.swift */; };
		5E9EA4E02243C6B200D401B2 /* LinkAttachmentsPreprocessorTests.swift in Sources */ = {isa = PBXBuildFile; fileRef = 5E9EA4DF2243C6B200D401B2 /* LinkAttachmentsPreprocessorTests.swift */; };
		878B823420A1D080007455CA /* HTMLString.framework in Frameworks */ = {isa = PBXBuildFile; fileRef = 878B823320A1D080007455CA /* HTMLString.framework */; };
		878B823520A1D092007455CA /* HTMLString.framework in Frameworks */ = {isa = PBXBuildFile; fileRef = 878B823320A1D080007455CA /* HTMLString.framework */; };
		878B823620A1D19D007455CA /* HTMLString.framework in CopyFiles */ = {isa = PBXBuildFile; fileRef = 878B823320A1D080007455CA /* HTMLString.framework */; settings = {ATTRIBUTES = (CodeSignOnCopy, RemoveHeadersOnCopy, ); }; };
		8792F55721AD944100795027 /* UserPropertyRequestStrategy.swift in Sources */ = {isa = PBXBuildFile; fileRef = 8792F55621AD944100795027 /* UserPropertyRequestStrategy.swift */; };
		87F7288521AFF37D000ED371 /* UserPropertyRequestStrategyTests.swift in Sources */ = {isa = PBXBuildFile; fileRef = 87F7288421AFF37D000ED371 /* UserPropertyRequestStrategyTests.swift */; };
		BF1F52C61ECC74E5002FB553 /* Array+RequestGenerator.swift in Sources */ = {isa = PBXBuildFile; fileRef = BF1F52C51ECC74E5002FB553 /* Array+RequestGenerator.swift */; };
		BF7D9BE11D8C351900949267 /* WireRequestStrategy.framework in Frameworks */ = {isa = PBXBuildFile; fileRef = 1669016A1D707509000FE4AF /* WireRequestStrategy.framework */; };
		BF7D9BEA1D8C353A00949267 /* OCMock.framework in Frameworks */ = {isa = PBXBuildFile; fileRef = BF66512F1D8C2ED50074F367 /* OCMock.framework */; };
		BF7D9BED1D8C353A00949267 /* PINCache.framework in Frameworks */ = {isa = PBXBuildFile; fileRef = BF6651311D8C2ED50074F367 /* PINCache.framework */; };
		BF7D9BF31D8C355100949267 /* OCMock.framework in CopyFiles */ = {isa = PBXBuildFile; fileRef = BF66512F1D8C2ED50074F367 /* OCMock.framework */; settings = {ATTRIBUTES = (CodeSignOnCopy, RemoveHeadersOnCopy, ); }; };
		BF7D9BF51D8C355100949267 /* PINCache.framework in CopyFiles */ = {isa = PBXBuildFile; fileRef = BF6651311D8C2ED50074F367 /* PINCache.framework */; settings = {ATTRIBUTES = (CodeSignOnCopy, RemoveHeadersOnCopy, ); }; };
		BFF9446620F5F79F00531BC3 /* ImageV2DownloadRequestStrategyTests.swift in Sources */ = {isa = PBXBuildFile; fileRef = BFF9446520F5F79F00531BC3 /* ImageV2DownloadRequestStrategyTests.swift */; };
		D5D65A062073C8F800D7F3C3 /* AssetRequestFactoryTests.swift in Sources */ = {isa = PBXBuildFile; fileRef = D5D65A052073C8F800D7F3C3 /* AssetRequestFactoryTests.swift */; };
		D5D65A072074C23D00D7F3C3 /* AssetRequestFactory.swift in Sources */ = {isa = PBXBuildFile; fileRef = F963E8D91D955D4600098AD3 /* AssetRequestFactory.swift */; };
		F13ADE7D21B5355F00B6E736 /* SwiftProtobuf.framework in Frameworks */ = {isa = PBXBuildFile; fileRef = F13ADE7C21B5355F00B6E736 /* SwiftProtobuf.framework */; };
		F13ADE8021B5449400B6E736 /* SwiftProtobuf.framework in CopyFiles */ = {isa = PBXBuildFile; fileRef = F13ADE7C21B5355F00B6E736 /* SwiftProtobuf.framework */; settings = {ATTRIBUTES = (CodeSignOnCopy, RemoveHeadersOnCopy, ); }; };
		F14B7AEA222009BA00458624 /* UserRichProfileRequestStrategy.swift in Sources */ = {isa = PBXBuildFile; fileRef = F14B7AE9222009BA00458624 /* UserRichProfileRequestStrategy.swift */; };
		F14B7AEC222009C200458624 /* UserRichProfileRequestStrategyTests.swift in Sources */ = {isa = PBXBuildFile; fileRef = F14B7AEB222009C200458624 /* UserRichProfileRequestStrategyTests.swift */; };
		F154EDC71F447B6C00CB8184 /* AppDelegate.swift in Sources */ = {isa = PBXBuildFile; fileRef = F154EDC61F447B6C00CB8184 /* AppDelegate.swift */; };
		F184019A2073BE0800E9F4CC /* ClientMessageRequestFactory.swift in Sources */ = {isa = PBXBuildFile; fileRef = F184014F2073BE0800E9F4CC /* ClientMessageRequestFactory.swift */; };
		F184019D2073BE0800E9F4CC /* ClientMessageTranscoder.swift in Sources */ = {isa = PBXBuildFile; fileRef = F18401522073BE0800E9F4CC /* ClientMessageTranscoder.swift */; };
		F18401A32073BE0800E9F4CC /* GenericMessageNotificationRequestStrategy.swift in Sources */ = {isa = PBXBuildFile; fileRef = F18401592073BE0800E9F4CC /* GenericMessageNotificationRequestStrategy.swift */; };
		F18401A42073BE0800E9F4CC /* GenericMessageRequestStrategy.swift in Sources */ = {isa = PBXBuildFile; fileRef = F184015A2073BE0800E9F4CC /* GenericMessageRequestStrategy.swift */; };
		F18401A62073BE0800E9F4CC /* MissingClientsRequestStrategy.swift in Sources */ = {isa = PBXBuildFile; fileRef = F184015D2073BE0800E9F4CC /* MissingClientsRequestStrategy.swift */; };
		F18401A92073BE0800E9F4CC /* MissingClientsRequestFactory.swift in Sources */ = {isa = PBXBuildFile; fileRef = F18401602073BE0800E9F4CC /* MissingClientsRequestFactory.swift */; };
		F18401AA2073BE0800E9F4CC /* FetchingClientRequestStrategy.swift in Sources */ = {isa = PBXBuildFile; fileRef = F18401612073BE0800E9F4CC /* FetchingClientRequestStrategy.swift */; };
		F18401AD2073BE0800E9F4CC /* ZMOTRMessage+Missing.swift in Sources */ = {isa = PBXBuildFile; fileRef = F18401652073BE0800E9F4CC /* ZMOTRMessage+Missing.swift */; };
		F18401AF2073BE0800E9F4CC /* AvailabilityRequestStrategy.swift in Sources */ = {isa = PBXBuildFile; fileRef = F18401682073BE0800E9F4CC /* AvailabilityRequestStrategy.swift */; };
		F18401B02073BE0800E9F4CC /* AbstractRequestStrategy.swift in Sources */ = {isa = PBXBuildFile; fileRef = F184016A2073BE0800E9F4CC /* AbstractRequestStrategy.swift */; };
		F18401B32073BE0800E9F4CC /* ZMAbstractRequestStrategy.h in Headers */ = {isa = PBXBuildFile; fileRef = F184016D2073BE0800E9F4CC /* ZMAbstractRequestStrategy.h */; settings = {ATTRIBUTES = (Public, ); }; };
		F18401B42073BE0800E9F4CC /* ZMAbstractRequestStrategy.m in Sources */ = {isa = PBXBuildFile; fileRef = F184016E2073BE0800E9F4CC /* ZMAbstractRequestStrategy.m */; };
		F18401B52073BE0800E9F4CC /* OTREntityTranscoder.swift in Sources */ = {isa = PBXBuildFile; fileRef = F184016F2073BE0800E9F4CC /* OTREntityTranscoder.swift */; };
		F18401BA2073BE0800E9F4CC /* LinkPreviewUploadRequestStrategy.swift in Sources */ = {isa = PBXBuildFile; fileRef = F18401762073BE0800E9F4CC /* LinkPreviewUploadRequestStrategy.swift */; };
		F18401BB2073BE0800E9F4CC /* LinkPreviewAssetDownloadRequestStrategy.swift in Sources */ = {isa = PBXBuildFile; fileRef = F18401772073BE0800E9F4CC /* LinkPreviewAssetDownloadRequestStrategy.swift */; };
		F18401BD2073BE0800E9F4CC /* LinkPreviewAssetUploadRequestStrategy.swift in Sources */ = {isa = PBXBuildFile; fileRef = F18401792073BE0800E9F4CC /* LinkPreviewAssetUploadRequestStrategy.swift */; };
		F18401BF2073BE0800E9F4CC /* AssetClientMessageRequestStrategy.swift in Sources */ = {isa = PBXBuildFile; fileRef = F184017B2073BE0800E9F4CC /* AssetClientMessageRequestStrategy.swift */; };
		F18401C12073BE0800E9F4CC /* ImageV2DownloadRequestStrategy.swift in Sources */ = {isa = PBXBuildFile; fileRef = F184017E2073BE0800E9F4CC /* ImageV2DownloadRequestStrategy.swift */; };
		F18401C22073BE0800E9F4CC /* AssetV2DownloadRequestStrategy.swift in Sources */ = {isa = PBXBuildFile; fileRef = F184017F2073BE0800E9F4CC /* AssetV2DownloadRequestStrategy.swift */; };
		F18401C32073BE0800E9F4CC /* AssetV3DownloadRequestStrategy.swift in Sources */ = {isa = PBXBuildFile; fileRef = F18401802073BE0800E9F4CC /* AssetV3DownloadRequestStrategy.swift */; };
		F18401C72073BE0800E9F4CC /* AssetV3PreviewDownloadStrategy.swift in Sources */ = {isa = PBXBuildFile; fileRef = F18401842073BE0800E9F4CC /* AssetV3PreviewDownloadStrategy.swift */; };
		F18401C82073BE0800E9F4CC /* AssetDownloadRequestFactory.swift in Sources */ = {isa = PBXBuildFile; fileRef = F18401862073BE0800E9F4CC /* AssetDownloadRequestFactory.swift */; };
		F18401CD2073BE0800E9F4CC /* LinkPreviewPreprocessor.swift in Sources */ = {isa = PBXBuildFile; fileRef = F184018B2073BE0800E9F4CC /* LinkPreviewPreprocessor.swift */; };
		F18401D02073BE0800E9F4CC /* PushMessageHandler.swift in Sources */ = {isa = PBXBuildFile; fileRef = F184018F2073BE0800E9F4CC /* PushMessageHandler.swift */; };
		F18401D12073BE0800E9F4CC /* ApplicationStatus.swift in Sources */ = {isa = PBXBuildFile; fileRef = F18401902073BE0800E9F4CC /* ApplicationStatus.swift */; };
		F18401D22073BE0800E9F4CC /* OTREntity.swift in Sources */ = {isa = PBXBuildFile; fileRef = F18401912073BE0800E9F4CC /* OTREntity.swift */; };
		F18401D32073BE0800E9F4CC /* ZMMessage+Dependency.swift in Sources */ = {isa = PBXBuildFile; fileRef = F18401932073BE0800E9F4CC /* ZMMessage+Dependency.swift */; };
		F18401D42073BE0800E9F4CC /* MessageExpirationTimer.swift in Sources */ = {isa = PBXBuildFile; fileRef = F18401942073BE0800E9F4CC /* MessageExpirationTimer.swift */; };
		F18401D62073BE0800E9F4CC /* ZMStrategyConfigurationOption.h in Headers */ = {isa = PBXBuildFile; fileRef = F18401962073BE0800E9F4CC /* ZMStrategyConfigurationOption.h */; settings = {ATTRIBUTES = (Public, ); }; };
		F18401D82073BE0800E9F4CC /* ZMConversation+Notifications.swift in Sources */ = {isa = PBXBuildFile; fileRef = F18401982073BE0800E9F4CC /* ZMConversation+Notifications.swift */; };
		F18401D92073BE0800E9F4CC /* EncryptionSessionDirectory+UpdateEvents.swift in Sources */ = {isa = PBXBuildFile; fileRef = F18401992073BE0800E9F4CC /* EncryptionSessionDirectory+UpdateEvents.swift */; };
		F18401DA2073C24B00E9F4CC /* ClientMessageTranscoderTests+ResponsePayload.swift in Sources */ = {isa = PBXBuildFile; fileRef = F18401502073BE0800E9F4CC /* ClientMessageTranscoderTests+ResponsePayload.swift */; };
		F18401DB2073C25300E9F4CC /* CryptoBoxUpdateEventsTests.swift in Sources */ = {isa = PBXBuildFile; fileRef = F18401952073BE0800E9F4CC /* CryptoBoxUpdateEventsTests.swift */; };
		F18401DC2073C25300E9F4CC /* MessageExpirationTimerTests.swift in Sources */ = {isa = PBXBuildFile; fileRef = F18401972073BE0800E9F4CC /* MessageExpirationTimerTests.swift */; };
		F18401DE2073C25900E9F4CC /* ClientMessageTranscoderTests.swift in Sources */ = {isa = PBXBuildFile; fileRef = F18401512073BE0800E9F4CC /* ClientMessageTranscoderTests.swift */; };
		F18401DF2073C25900E9F4CC /* ClientMessageTranscoderTests+MessageConfirmation.swift in Sources */ = {isa = PBXBuildFile; fileRef = F18401532073BE0800E9F4CC /* ClientMessageTranscoderTests+MessageConfirmation.swift */; };
		F18401E02073C25900E9F4CC /* ClientMessageRequestFactoryTests.swift in Sources */ = {isa = PBXBuildFile; fileRef = F18401542073BE0800E9F4CC /* ClientMessageRequestFactoryTests.swift */; };
		F18401E12073C25900E9F4CC /* ClientMessageTranscoderTests+Depedency.swift in Sources */ = {isa = PBXBuildFile; fileRef = F18401552073BE0800E9F4CC /* ClientMessageTranscoderTests+Depedency.swift */; };
		F18401E22073C25900E9F4CC /* ClientMessageTranscoderTests+Ephemeral.swift in Sources */ = {isa = PBXBuildFile; fileRef = F18401562073BE0800E9F4CC /* ClientMessageTranscoderTests+Ephemeral.swift */; };
		F18401E32073C25E00E9F4CC /* GenericMessageNotificationRequestStrategyTests.swift in Sources */ = {isa = PBXBuildFile; fileRef = F18401582073BE0800E9F4CC /* GenericMessageNotificationRequestStrategyTests.swift */; };
		F18401E42073C25E00E9F4CC /* GenericMessageRequestStrategyTests.swift in Sources */ = {isa = PBXBuildFile; fileRef = F184015B2073BE0800E9F4CC /* GenericMessageRequestStrategyTests.swift */; };
		F18401E52073C26200E9F4CC /* FetchingClientRequestStrategyTests.swift in Sources */ = {isa = PBXBuildFile; fileRef = F184015E2073BE0800E9F4CC /* FetchingClientRequestStrategyTests.swift */; };
		F18401E62073C26200E9F4CC /* MissingClientsMapTests.swift in Sources */ = {isa = PBXBuildFile; fileRef = F184015F2073BE0800E9F4CC /* MissingClientsMapTests.swift */; };
		F18401E72073C26200E9F4CC /* MissingClientsRequestStrategyTests.swift in Sources */ = {isa = PBXBuildFile; fileRef = F18401622073BE0800E9F4CC /* MissingClientsRequestStrategyTests.swift */; };
		F18401E82073C26700E9F4CC /* ZMOTRMessageMissingTests.swift in Sources */ = {isa = PBXBuildFile; fileRef = F18401642073BE0800E9F4CC /* ZMOTRMessageMissingTests.swift */; };
		F18401E92073C26700E9F4CC /* AvailabilityRequestStrategyTests.swift in Sources */ = {isa = PBXBuildFile; fileRef = F18401672073BE0800E9F4CC /* AvailabilityRequestStrategyTests.swift */; };
		F18401EA2073C26700E9F4CC /* AbstractRequestStrategyTests.swift in Sources */ = {isa = PBXBuildFile; fileRef = F184016B2073BE0800E9F4CC /* AbstractRequestStrategyTests.swift */; };
		F18401EB2073C26700E9F4CC /* OTREntityTranscoderTests.swift in Sources */ = {isa = PBXBuildFile; fileRef = F184016C2073BE0800E9F4CC /* OTREntityTranscoderTests.swift */; };
		F18401EC2073C26700E9F4CC /* AssetV3PreviewDownloadRequestStrategyTests.swift in Sources */ = {isa = PBXBuildFile; fileRef = F18401712073BE0800E9F4CC /* AssetV3PreviewDownloadRequestStrategyTests.swift */; };
		F18401EE2073C26C00E9F4CC /* LinkPreviewAssetUploadRequestStrategyTests.swift in Sources */ = {isa = PBXBuildFile; fileRef = F18401742073BE0800E9F4CC /* LinkPreviewAssetUploadRequestStrategyTests.swift */; };
		F18401EF2073C26C00E9F4CC /* LinkPreviewUploadRequestStrategyTests.swift in Sources */ = {isa = PBXBuildFile; fileRef = F18401752073BE0800E9F4CC /* LinkPreviewUploadRequestStrategyTests.swift */; };
		F18401F02073C26C00E9F4CC /* LinkPreviewAssetDownloadRequestStrategyTests.swift in Sources */ = {isa = PBXBuildFile; fileRef = F18401782073BE0800E9F4CC /* LinkPreviewAssetDownloadRequestStrategyTests.swift */; };
		F18401F12073C26C00E9F4CC /* AssetV3DownloadRequestStrategyTests.swift in Sources */ = {isa = PBXBuildFile; fileRef = F18401812073BE0800E9F4CC /* AssetV3DownloadRequestStrategyTests.swift */; };
		F18401F32073C26C00E9F4CC /* AssetClientMessageRequestStrategyTests.swift in Sources */ = {isa = PBXBuildFile; fileRef = F18401832073BE0800E9F4CC /* AssetClientMessageRequestStrategyTests.swift */; };
		F18401F42073C27200E9F4CC /* LinkPreviewPreprocessorTests.swift in Sources */ = {isa = PBXBuildFile; fileRef = F18401892073BE0800E9F4CC /* LinkPreviewPreprocessorTests.swift */; };
		F18401FE2073C2EA00E9F4CC /* MessagingTest+Encryption.swift in Sources */ = {isa = PBXBuildFile; fileRef = F18401F82073C2E600E9F4CC /* MessagingTest+Encryption.swift */; };
		F18401FF2073C2EA00E9F4CC /* MessagingTestBase.swift in Sources */ = {isa = PBXBuildFile; fileRef = F18401F62073C2E500E9F4CC /* MessagingTestBase.swift */; };
		F18402002073C2EA00E9F4CC /* MockObjects.swift in Sources */ = {isa = PBXBuildFile; fileRef = F18401F92073C2E600E9F4CC /* MockObjects.swift */; };
		F18402012073C2EA00E9F4CC /* RequestStrategyTestBase.swift in Sources */ = {isa = PBXBuildFile; fileRef = F18401F72073C2E600E9F4CC /* RequestStrategyTestBase.swift */; };
		F184020F2073C30000E9F4CC /* Bridging-Header.h in Headers */ = {isa = PBXBuildFile; fileRef = F18402072073C30000E9F4CC /* Bridging-Header.h */; };
		F18402132073C56C00E9F4CC /* RequestStrategy.h in Headers */ = {isa = PBXBuildFile; fileRef = F18402122073C56C00E9F4CC /* RequestStrategy.h */; settings = {ATTRIBUTES = (Public, ); }; };
		F18402142073C6B100E9F4CC /* 1900x1500.jpg in Resources */ = {isa = PBXBuildFile; fileRef = F18402042073C2FF00E9F4CC /* 1900x1500.jpg */; };
		F18402152073C6B100E9F4CC /* animated.gif in Resources */ = {isa = PBXBuildFile; fileRef = F18402022073C2FF00E9F4CC /* animated.gif */; };
		F18402162073C6B100E9F4CC /* Lorem Ipsum.txt in Resources */ = {isa = PBXBuildFile; fileRef = F18402092073C30000E9F4CC /* Lorem Ipsum.txt */; };
		F18402172073C6B100E9F4CC /* medium.jpg in Resources */ = {isa = PBXBuildFile; fileRef = F18402052073C30000E9F4CC /* medium.jpg */; };
		F18402182073C6B100E9F4CC /* not_animated.gif in Resources */ = {isa = PBXBuildFile; fileRef = F18402062073C30000E9F4CC /* not_animated.gif */; };
		F18402192073C6B100E9F4CC /* tiny.jpg in Resources */ = {isa = PBXBuildFile; fileRef = F18402082073C30000E9F4CC /* tiny.jpg */; };
		F184021A2073C6B100E9F4CC /* video.mp4 in Resources */ = {isa = PBXBuildFile; fileRef = F18402032073C2FF00E9F4CC /* video.mp4 */; };
		F19561EF202A1309005347C0 /* DependencyEntitySyncTests.swift in Sources */ = {isa = PBXBuildFile; fileRef = 16D0E07C1DF872FD0075DF8F /* DependencyEntitySyncTests.swift */; };
		F19561F1202A1325005347C0 /* ZMSingleRequestSyncTests.m in Sources */ = {isa = PBXBuildFile; fileRef = 166902201D709110000FE4AF /* ZMSingleRequestSyncTests.m */; };
		F19561F5202A1361005347C0 /* ZMUpstreamModifiedObjectSyncTests.m in Sources */ = {isa = PBXBuildFile; fileRef = 166902231D709110000FE4AF /* ZMUpstreamModifiedObjectSyncTests.m */; };
		F19561F7202A1389005347C0 /* ZMLocallyInsertedObjectSetTests.m in Sources */ = {isa = PBXBuildFile; fileRef = 1669021B1D709110000FE4AF /* ZMLocallyInsertedObjectSetTests.m */; };
		F19561F9202A13B4005347C0 /* ZMChangeTrackerBootstrapTests.m in Sources */ = {isa = PBXBuildFile; fileRef = 1666AA2B1D93FA0B00164C06 /* ZMChangeTrackerBootstrapTests.m */; };
		F19561FB202A13C3005347C0 /* ZMSyncOperationSetTests.m in Sources */ = {isa = PBXBuildFile; fileRef = 1666AA2D1D93FBE200164C06 /* ZMSyncOperationSetTests.m */; };
		F1956200202A141B005347C0 /* ZMDownstreamObjectSyncOrderingTests.m in Sources */ = {isa = PBXBuildFile; fileRef = 166902171D709110000FE4AF /* ZMDownstreamObjectSyncOrderingTests.m */; };
		F1956201202A141E005347C0 /* ZMDownstreamObjectSyncTests.m in Sources */ = {isa = PBXBuildFile; fileRef = 166902181D709110000FE4AF /* ZMDownstreamObjectSyncTests.m */; };
		F1956204202A1506005347C0 /* ZMRequestGeneratorTests.m in Sources */ = {isa = PBXBuildFile; fileRef = 1669021F1D709110000FE4AF /* ZMRequestGeneratorTests.m */; };
		F963E8E11D955D5500098AD3 /* SharedProtocols.swift in Sources */ = {isa = PBXBuildFile; fileRef = F963E8E01D955D5500098AD3 /* SharedProtocols.swift */; };
/* End PBXBuildFile section */

/* Begin PBXContainerItemProxy section */
		166901761D707509000FE4AF /* PBXContainerItemProxy */ = {
			isa = PBXContainerItemProxy;
			containerPortal = 166901611D707509000FE4AF /* Project object */;
			proxyType = 1;
			remoteGlobalIDString = 166901691D707509000FE4AF;
			remoteInfo = WireRequestStrategy;
		};
		F154EDD61F447BB600CB8184 /* PBXContainerItemProxy */ = {
			isa = PBXContainerItemProxy;
			containerPortal = 166901611D707509000FE4AF /* Project object */;
			proxyType = 1;
			remoteGlobalIDString = F154EDC31F447B6C00CB8184;
			remoteInfo = WireRequestStrategyTestHost;
		};
/* End PBXContainerItemProxy section */

/* Begin PBXCopyFilesBuildPhase section */
		BF7D9BD21D8C312F00949267 /* CopyFiles */ = {
			isa = PBXCopyFilesBuildPhase;
			buildActionMask = 2147483647;
			dstPath = "";
			dstSubfolderSpec = 10;
			files = (
				F13ADE8021B5449400B6E736 /* SwiftProtobuf.framework in CopyFiles */,
				878B823620A1D19D007455CA /* HTMLString.framework in CopyFiles */,
				54E03A321E93BFE10089AC69 /* WireCryptobox.framework in CopyFiles */,
				54E03A331E93BFE10089AC69 /* WireDataModel.framework in CopyFiles */,
				54E03A341E93BFE10089AC69 /* WireImages.framework in CopyFiles */,
				54E03A351E93BFE10089AC69 /* WireLinkPreview.framework in CopyFiles */,
				54E03A361E93BFE10089AC69 /* WireProtos.framework in CopyFiles */,
				54E03A371E93BFE10089AC69 /* WireSystem.framework in CopyFiles */,
				54E03A381E93BFE10089AC69 /* WireTesting.framework in CopyFiles */,
				54E03A391E93BFE10089AC69 /* WireTransport.framework in CopyFiles */,
				54E03A3A1E93BFE10089AC69 /* WireUtilities.framework in CopyFiles */,
				BF7D9BF31D8C355100949267 /* OCMock.framework in CopyFiles */,
				BF7D9BF51D8C355100949267 /* PINCache.framework in CopyFiles */,
			);
			runOnlyForDeploymentPostprocessing = 0;
		};
/* End PBXCopyFilesBuildPhase section */

/* Begin PBXFileReference section */
<<<<<<< HEAD
		06025661248E467B00E060E1 /* NotificationStreamSync.swift */ = {isa = PBXFileReference; lastKnownFileType = sourcecode.swift; path = NotificationStreamSync.swift; sourceTree = "<group>"; };
		06025665248E616C00E060E1 /* ZMSimpleListRequestPaginator.m */ = {isa = PBXFileReference; lastKnownFileType = sourcecode.c.objc; path = ZMSimpleListRequestPaginator.m; sourceTree = "<group>"; };
		06025667248E617D00E060E1 /* ZMSimpleListRequestPaginator.h */ = {isa = PBXFileReference; lastKnownFileType = sourcecode.c.h; path = ZMSimpleListRequestPaginator.h; sourceTree = "<group>"; };
		06025669248E61BF00E060E1 /* ZMSimpleListRequestPaginator+Internal.h */ = {isa = PBXFileReference; lastKnownFileType = sourcecode.c.h; path = "ZMSimpleListRequestPaginator+Internal.h"; sourceTree = "<group>"; };
		060ED6D52499F41000412C4A /* PushNotificationStatus.swift */ = {isa = PBXFileReference; lastKnownFileType = sourcecode.swift; path = PushNotificationStatus.swift; sourceTree = "<group>"; };
		060ED6D92499F4A900412C4A /* Logging.swift */ = {isa = PBXFileReference; lastKnownFileType = sourcecode.swift; path = Logging.swift; sourceTree = "<group>"; };
		06474D4A24AF6858002C695D /* EventDecoder.swift */ = {isa = PBXFileReference; lastKnownFileType = sourcecode.swift; path = EventDecoder.swift; sourceTree = "<group>"; };
		06474D4C24AF68AD002C695D /* StoreUpdateEvent.swift */ = {isa = PBXFileReference; lastKnownFileType = sourcecode.swift; path = StoreUpdateEvent.swift; sourceTree = "<group>"; };
		06474D5C24B30C75002C695D /* PushNotificationStatusTests.swift */ = {isa = PBXFileReference; lastKnownFileType = sourcecode.swift; path = PushNotificationStatusTests.swift; sourceTree = "<group>"; };
		06474D5F24B310B6002C695D /* NotificationsTrackerTests.swift */ = {isa = PBXFileReference; lastKnownFileType = sourcecode.swift; path = NotificationsTrackerTests.swift; sourceTree = "<group>"; };
		06474D6324B31CC5002C695D /* AnalyticsTests.swift */ = {isa = PBXFileReference; lastKnownFileType = sourcecode.swift; path = AnalyticsTests.swift; sourceTree = "<group>"; };
		06474D6524B3227E002C695D /* ZMSimpleListRequestPaginatorTests.m */ = {isa = PBXFileReference; lastKnownFileType = sourcecode.c.objc; path = ZMSimpleListRequestPaginatorTests.m; sourceTree = "<group>"; };
		06474D7924B32FE4002C695D /* FakeGroupQueue.swift */ = {isa = PBXFileReference; lastKnownFileType = sourcecode.swift; path = FakeGroupQueue.swift; sourceTree = "<group>"; };
		06474D9D24B4A3B5002C695D /* ZMEventModel.xcdatamodel */ = {isa = PBXFileReference; lastKnownFileType = wrapper.xcdatamodel; path = ZMEventModel.xcdatamodel; sourceTree = "<group>"; };
		06474DA024B4AC7B002C695D /* NSManagedObjectContext+EventDecoder.swift */ = {isa = PBXFileReference; lastKnownFileType = sourcecode.swift; path = "NSManagedObjectContext+EventDecoder.swift"; sourceTree = "<group>"; };
		06474DA524B4B1EA002C695D /* EventDecoderTest.swift */ = {isa = PBXFileReference; lastKnownFileType = sourcecode.swift; path = EventDecoderTest.swift; sourceTree = "<group>"; };
		06474DA724B4BB01002C695D /* StoreUpdateEventTests.swift */ = {isa = PBXFileReference; lastKnownFileType = sourcecode.swift; path = StoreUpdateEventTests.swift; sourceTree = "<group>"; };
		06C394C4248E851000AE736A /* NotificationsTracker.swift */ = {isa = PBXFileReference; lastKnownFileType = sourcecode.swift; path = NotificationsTracker.swift; sourceTree = "<group>"; };
		1621D21F1D75A71E007108C2 /* RequestAvailableNotification.swift */ = {isa = PBXFileReference; fileEncoding = 4; lastKnownFileType = sourcecode.swift; path = RequestAvailableNotification.swift; sourceTree = "<group>"; };
=======
>>>>>>> 46ac272c
		1621D2221D75AB2D007108C2 /* MockEntity.h */ = {isa = PBXFileReference; fileEncoding = 4; lastKnownFileType = sourcecode.c.h; path = MockEntity.h; sourceTree = "<group>"; };
		1621D2231D75AB2D007108C2 /* MockEntity.m */ = {isa = PBXFileReference; fileEncoding = 4; lastKnownFileType = sourcecode.c.objc; path = MockEntity.m; sourceTree = "<group>"; };
		1621D2241D75AB2D007108C2 /* MockEntity2.h */ = {isa = PBXFileReference; fileEncoding = 4; lastKnownFileType = sourcecode.c.h; path = MockEntity2.h; sourceTree = "<group>"; };
		1621D2251D75AB2D007108C2 /* MockEntity2.m */ = {isa = PBXFileReference; fileEncoding = 4; lastKnownFileType = sourcecode.c.objc; path = MockEntity2.m; sourceTree = "<group>"; };
		1621D2261D75AB2D007108C2 /* MockModelObjectContextFactory.h */ = {isa = PBXFileReference; fileEncoding = 4; lastKnownFileType = sourcecode.c.h; path = MockModelObjectContextFactory.h; sourceTree = "<group>"; };
		1621D2271D75AB2D007108C2 /* MockModelObjectContextFactory.m */ = {isa = PBXFileReference; fileEncoding = 4; lastKnownFileType = sourcecode.c.objc; path = MockModelObjectContextFactory.m; sourceTree = "<group>"; };
		1621D22B1D75AC36007108C2 /* ZMChangeTrackerBootstrap.h */ = {isa = PBXFileReference; fileEncoding = 4; lastKnownFileType = sourcecode.c.h; path = ZMChangeTrackerBootstrap.h; sourceTree = "<group>"; };
		1621D22C1D75AC36007108C2 /* ZMChangeTrackerBootstrap.m */ = {isa = PBXFileReference; fileEncoding = 4; lastKnownFileType = sourcecode.c.objc; path = ZMChangeTrackerBootstrap.m; sourceTree = "<group>"; };
		1621D22D1D75AC36007108C2 /* ZMChangeTrackerBootstrap+Testing.h */ = {isa = PBXFileReference; fileEncoding = 4; lastKnownFileType = sourcecode.c.h; path = "ZMChangeTrackerBootstrap+Testing.h"; sourceTree = "<group>"; };
		1621D2311D75B221007108C2 /* NSManagedObjectContext+TestHelpers.h */ = {isa = PBXFileReference; fileEncoding = 4; lastKnownFileType = sourcecode.c.h; path = "NSManagedObjectContext+TestHelpers.h"; sourceTree = "<group>"; };
		1621D2321D75B221007108C2 /* NSManagedObjectContext+TestHelpers.m */ = {isa = PBXFileReference; fileEncoding = 4; lastKnownFileType = sourcecode.c.objc; path = "NSManagedObjectContext+TestHelpers.m"; sourceTree = "<group>"; };
		1621D2721D7715EA007108C2 /* ZMObjectSyncStrategy.h */ = {isa = PBXFileReference; fileEncoding = 4; lastKnownFileType = sourcecode.c.h; path = ZMObjectSyncStrategy.h; sourceTree = "<group>"; };
		1621D2731D7715EA007108C2 /* ZMObjectSyncStrategy.m */ = {isa = PBXFileReference; fileEncoding = 4; lastKnownFileType = sourcecode.c.objc; path = ZMObjectSyncStrategy.m; sourceTree = "<group>"; };
		1622946A221C18BE00A98679 /* AssetV3UploadRequestStrategy.swift */ = {isa = PBXFileReference; lastKnownFileType = sourcecode.swift; path = AssetV3UploadRequestStrategy.swift; sourceTree = "<group>"; };
		1622946C221C56E500A98679 /* AssetsPreprocessor.swift */ = {isa = PBXFileReference; lastKnownFileType = sourcecode.swift; path = AssetsPreprocessor.swift; sourceTree = "<group>"; };
		16229482221EBB8000A98679 /* ZMImagePreprocessingTracker.h */ = {isa = PBXFileReference; fileEncoding = 4; lastKnownFileType = sourcecode.c.h; path = ZMImagePreprocessingTracker.h; sourceTree = "<group>"; };
		16229483221EBB8000A98679 /* ZMImagePreprocessingTracker.m */ = {isa = PBXFileReference; fileEncoding = 4; lastKnownFileType = sourcecode.c.objc; path = ZMImagePreprocessingTracker.m; sourceTree = "<group>"; };
		16229484221EBB8000A98679 /* ZMImagePreprocessingTracker+Testing.h */ = {isa = PBXFileReference; fileEncoding = 4; lastKnownFileType = sourcecode.c.h; path = "ZMImagePreprocessingTracker+Testing.h"; sourceTree = "<group>"; };
		16229485221EBB8000A98679 /* ZMImagePreprocessingTrackerTests.m */ = {isa = PBXFileReference; fileEncoding = 4; lastKnownFileType = sourcecode.c.objc; path = ZMImagePreprocessingTrackerTests.m; sourceTree = "<group>"; };
		164D007522256C6E00A8F264 /* AssetV3UploadRequestStrategyTests.swift */ = {isa = PBXFileReference; lastKnownFileType = sourcecode.swift; path = AssetV3UploadRequestStrategyTests.swift; sourceTree = "<group>"; };
		1662ADB222B0E8B300D84071 /* VerifyLegalHoldRequestStrategy.swift */ = {isa = PBXFileReference; lastKnownFileType = sourcecode.swift; path = VerifyLegalHoldRequestStrategy.swift; sourceTree = "<group>"; };
		1662ADD022B14CBA00D84071 /* VerifyLegalHoldRequestStrategyTests.swift */ = {isa = PBXFileReference; lastKnownFileType = sourcecode.swift; path = VerifyLegalHoldRequestStrategyTests.swift; sourceTree = "<group>"; };
		1666AA2B1D93FA0B00164C06 /* ZMChangeTrackerBootstrapTests.m */ = {isa = PBXFileReference; fileEncoding = 4; lastKnownFileType = sourcecode.c.objc; path = ZMChangeTrackerBootstrapTests.m; sourceTree = "<group>"; };
		1666AA2D1D93FBE200164C06 /* ZMSyncOperationSetTests.m */ = {isa = PBXFileReference; fileEncoding = 4; lastKnownFileType = sourcecode.c.objc; path = ZMSyncOperationSetTests.m; sourceTree = "<group>"; };
		1669016A1D707509000FE4AF /* WireRequestStrategy.framework */ = {isa = PBXFileReference; explicitFileType = wrapper.framework; includeInIndex = 0; path = WireRequestStrategy.framework; sourceTree = BUILT_PRODUCTS_DIR; };
		1669016D1D707509000FE4AF /* WireRequestStrategy.h */ = {isa = PBXFileReference; lastKnownFileType = sourcecode.c.h; path = WireRequestStrategy.h; sourceTree = "<group>"; };
		1669016F1D707509000FE4AF /* Info.plist */ = {isa = PBXFileReference; lastKnownFileType = text.plist.xml; path = Info.plist; sourceTree = "<group>"; };
		166901741D707509000FE4AF /* WireRequestStrategyTests.xctest */ = {isa = PBXFileReference; explicitFileType = wrapper.cfbundle; includeInIndex = 0; path = WireRequestStrategyTests.xctest; sourceTree = BUILT_PRODUCTS_DIR; };
		1669017B1D707509000FE4AF /* Info.plist */ = {isa = PBXFileReference; lastKnownFileType = text.plist.xml; path = Info.plist; sourceTree = "<group>"; };
		166901861D7075D7000FE4AF /* version.xcconfig */ = {isa = PBXFileReference; fileEncoding = 4; lastKnownFileType = text.xcconfig; path = version.xcconfig; sourceTree = "<group>"; };
		166901961D7075D7000FE4AF /* WireRequestStrategy.xcconfig */ = {isa = PBXFileReference; fileEncoding = 4; lastKnownFileType = text.xcconfig; path = WireRequestStrategy.xcconfig; sourceTree = "<group>"; };
		166901A81D7081C7000FE4AF /* ZMContextChangeTracker.h */ = {isa = PBXFileReference; fileEncoding = 4; lastKnownFileType = sourcecode.c.h; path = ZMContextChangeTracker.h; sourceTree = "<group>"; };
		166901AB1D7081C7000FE4AF /* ZMDownstreamObjectSync.h */ = {isa = PBXFileReference; fileEncoding = 4; lastKnownFileType = sourcecode.c.h; path = ZMDownstreamObjectSync.h; sourceTree = "<group>"; };
		166901AC1D7081C7000FE4AF /* ZMDownstreamObjectSync.m */ = {isa = PBXFileReference; fileEncoding = 4; lastKnownFileType = sourcecode.c.objc; path = ZMDownstreamObjectSync.m; sourceTree = "<group>"; };
		166901AD1D7081C7000FE4AF /* ZMDownstreamObjectSyncWithWhitelist.h */ = {isa = PBXFileReference; fileEncoding = 4; lastKnownFileType = sourcecode.c.h; path = ZMDownstreamObjectSyncWithWhitelist.h; sourceTree = "<group>"; };
		166901AE1D7081C7000FE4AF /* ZMDownstreamObjectSyncWithWhitelist.m */ = {isa = PBXFileReference; fileEncoding = 4; lastKnownFileType = sourcecode.c.objc; path = ZMDownstreamObjectSyncWithWhitelist.m; sourceTree = "<group>"; };
		166901AF1D7081C7000FE4AF /* ZMDownstreamObjectSyncWithWhitelist+Internal.h */ = {isa = PBXFileReference; fileEncoding = 4; lastKnownFileType = sourcecode.c.h; path = "ZMDownstreamObjectSyncWithWhitelist+Internal.h"; sourceTree = "<group>"; };
		166901B01D7081C7000FE4AF /* ZMLocallyInsertedObjectSet.h */ = {isa = PBXFileReference; fileEncoding = 4; lastKnownFileType = sourcecode.c.h; path = ZMLocallyInsertedObjectSet.h; sourceTree = "<group>"; };
		166901B11D7081C7000FE4AF /* ZMLocallyInsertedObjectSet.m */ = {isa = PBXFileReference; fileEncoding = 4; lastKnownFileType = sourcecode.c.objc; path = ZMLocallyInsertedObjectSet.m; sourceTree = "<group>"; };
		166901B21D7081C7000FE4AF /* ZMLocallyModifiedObjectSet.h */ = {isa = PBXFileReference; fileEncoding = 4; lastKnownFileType = sourcecode.c.h; path = ZMLocallyModifiedObjectSet.h; sourceTree = "<group>"; };
		166901B31D7081C7000FE4AF /* ZMLocallyModifiedObjectSet.m */ = {isa = PBXFileReference; fileEncoding = 4; lastKnownFileType = sourcecode.c.objc; path = ZMLocallyModifiedObjectSet.m; sourceTree = "<group>"; };
		166901B41D7081C7000FE4AF /* ZMLocallyModifiedObjectSyncStatus.h */ = {isa = PBXFileReference; fileEncoding = 4; lastKnownFileType = sourcecode.c.h; path = ZMLocallyModifiedObjectSyncStatus.h; sourceTree = "<group>"; };
		166901B51D7081C7000FE4AF /* ZMLocallyModifiedObjectSyncStatus.m */ = {isa = PBXFileReference; fileEncoding = 4; lastKnownFileType = sourcecode.c.objc; path = ZMLocallyModifiedObjectSyncStatus.m; sourceTree = "<group>"; };
		166901B61D7081C7000FE4AF /* ZMObjectSync.h */ = {isa = PBXFileReference; fileEncoding = 4; lastKnownFileType = sourcecode.c.h; path = ZMObjectSync.h; sourceTree = "<group>"; };
		166901B71D7081C7000FE4AF /* ZMRemoteIdentifierObjectSync.h */ = {isa = PBXFileReference; fileEncoding = 4; lastKnownFileType = sourcecode.c.h; path = ZMRemoteIdentifierObjectSync.h; sourceTree = "<group>"; };
		166901B81D7081C7000FE4AF /* ZMRemoteIdentifierObjectSync.m */ = {isa = PBXFileReference; fileEncoding = 4; lastKnownFileType = sourcecode.c.objc; path = ZMRemoteIdentifierObjectSync.m; sourceTree = "<group>"; };
		166901B91D7081C7000FE4AF /* ZMRequestGenerator.h */ = {isa = PBXFileReference; fileEncoding = 4; lastKnownFileType = sourcecode.c.h; path = ZMRequestGenerator.h; sourceTree = "<group>"; };
		166901BA1D7081C7000FE4AF /* ZMRequestGenerator.m */ = {isa = PBXFileReference; fileEncoding = 4; lastKnownFileType = sourcecode.c.objc; path = ZMRequestGenerator.m; sourceTree = "<group>"; };
		166901BB1D7081C7000FE4AF /* ZMSingleRequestSync.h */ = {isa = PBXFileReference; fileEncoding = 4; lastKnownFileType = sourcecode.c.h; path = ZMSingleRequestSync.h; sourceTree = "<group>"; };
		166901BC1D7081C7000FE4AF /* ZMSingleRequestSync.m */ = {isa = PBXFileReference; fileEncoding = 4; lastKnownFileType = sourcecode.c.objc; path = ZMSingleRequestSync.m; sourceTree = "<group>"; };
		166901BD1D7081C7000FE4AF /* ZMSyncOperationSet.h */ = {isa = PBXFileReference; fileEncoding = 4; lastKnownFileType = sourcecode.c.h; path = ZMSyncOperationSet.h; sourceTree = "<group>"; };
		166901BE1D7081C7000FE4AF /* ZMSyncOperationSet.m */ = {isa = PBXFileReference; fileEncoding = 4; lastKnownFileType = sourcecode.c.objc; path = ZMSyncOperationSet.m; sourceTree = "<group>"; };
		166901C31D7081C7000FE4AF /* ZMTimedSingleRequestSync.h */ = {isa = PBXFileReference; fileEncoding = 4; lastKnownFileType = sourcecode.c.h; path = ZMTimedSingleRequestSync.h; sourceTree = "<group>"; };
		166901C41D7081C7000FE4AF /* ZMTimedSingleRequestSync.m */ = {isa = PBXFileReference; fileEncoding = 4; lastKnownFileType = sourcecode.c.objc; path = ZMTimedSingleRequestSync.m; sourceTree = "<group>"; };
		166901C71D7081C7000FE4AF /* ZMUpstreamInsertedObjectSync.h */ = {isa = PBXFileReference; fileEncoding = 4; lastKnownFileType = sourcecode.c.h; path = ZMUpstreamInsertedObjectSync.h; sourceTree = "<group>"; };
		166901C81D7081C7000FE4AF /* ZMUpstreamInsertedObjectSync.m */ = {isa = PBXFileReference; fileEncoding = 4; lastKnownFileType = sourcecode.c.objc; path = ZMUpstreamInsertedObjectSync.m; sourceTree = "<group>"; };
		166901C91D7081C7000FE4AF /* ZMUpstreamModifiedObjectSync.h */ = {isa = PBXFileReference; fileEncoding = 4; lastKnownFileType = sourcecode.c.h; path = ZMUpstreamModifiedObjectSync.h; sourceTree = "<group>"; };
		166901CA1D7081C7000FE4AF /* ZMUpstreamModifiedObjectSync.m */ = {isa = PBXFileReference; fileEncoding = 4; lastKnownFileType = sourcecode.c.objc; path = ZMUpstreamModifiedObjectSync.m; sourceTree = "<group>"; };
		166901CB1D7081C7000FE4AF /* ZMUpstreamModifiedObjectSync+Testing.h */ = {isa = PBXFileReference; fileEncoding = 4; lastKnownFileType = sourcecode.c.h; path = "ZMUpstreamModifiedObjectSync+Testing.h"; sourceTree = "<group>"; };
		166901CC1D7081C7000FE4AF /* ZMUpstreamRequest.h */ = {isa = PBXFileReference; fileEncoding = 4; lastKnownFileType = sourcecode.c.h; path = ZMUpstreamRequest.h; sourceTree = "<group>"; };
		166901CD1D7081C7000FE4AF /* ZMUpstreamRequest.m */ = {isa = PBXFileReference; fileEncoding = 4; lastKnownFileType = sourcecode.c.objc; path = ZMUpstreamRequest.m; sourceTree = "<group>"; };
		166901CE1D7081C7000FE4AF /* ZMUpstreamTranscoder.h */ = {isa = PBXFileReference; fileEncoding = 4; lastKnownFileType = sourcecode.c.h; path = ZMUpstreamTranscoder.h; sourceTree = "<group>"; };
		166902111D70851E000FE4AF /* ZMOutstandingItems.h */ = {isa = PBXFileReference; fileEncoding = 4; lastKnownFileType = sourcecode.c.h; path = ZMOutstandingItems.h; sourceTree = "<group>"; };
		166902171D709110000FE4AF /* ZMDownstreamObjectSyncOrderingTests.m */ = {isa = PBXFileReference; fileEncoding = 4; lastKnownFileType = sourcecode.c.objc; path = ZMDownstreamObjectSyncOrderingTests.m; sourceTree = "<group>"; };
		166902181D709110000FE4AF /* ZMDownstreamObjectSyncTests.m */ = {isa = PBXFileReference; fileEncoding = 4; lastKnownFileType = sourcecode.c.objc; path = ZMDownstreamObjectSyncTests.m; sourceTree = "<group>"; };
		166902191D709110000FE4AF /* ZMDownstreamObjectSyncWithWhitelistTests.m */ = {isa = PBXFileReference; fileEncoding = 4; lastKnownFileType = sourcecode.c.objc; path = ZMDownstreamObjectSyncWithWhitelistTests.m; sourceTree = "<group>"; };
		1669021B1D709110000FE4AF /* ZMLocallyInsertedObjectSetTests.m */ = {isa = PBXFileReference; fileEncoding = 4; lastKnownFileType = sourcecode.c.objc; path = ZMLocallyInsertedObjectSetTests.m; sourceTree = "<group>"; };
		1669021C1D709110000FE4AF /* ZMLocallyModifiedObjectSetTests.m */ = {isa = PBXFileReference; fileEncoding = 4; lastKnownFileType = sourcecode.c.objc; path = ZMLocallyModifiedObjectSetTests.m; sourceTree = "<group>"; };
		1669021D1D709110000FE4AF /* ZMLocallyModifiedObjectSyncStatusTests.m */ = {isa = PBXFileReference; fileEncoding = 4; lastKnownFileType = sourcecode.c.objc; path = ZMLocallyModifiedObjectSyncStatusTests.m; sourceTree = "<group>"; };
		1669021E1D709110000FE4AF /* ZMRemoteIdentifierObjectSyncTests.m */ = {isa = PBXFileReference; fileEncoding = 4; lastKnownFileType = sourcecode.c.objc; path = ZMRemoteIdentifierObjectSyncTests.m; sourceTree = "<group>"; };
		1669021F1D709110000FE4AF /* ZMRequestGeneratorTests.m */ = {isa = PBXFileReference; fileEncoding = 4; lastKnownFileType = sourcecode.c.objc; path = ZMRequestGeneratorTests.m; sourceTree = "<group>"; };
		166902201D709110000FE4AF /* ZMSingleRequestSyncTests.m */ = {isa = PBXFileReference; fileEncoding = 4; lastKnownFileType = sourcecode.c.objc; path = ZMSingleRequestSyncTests.m; sourceTree = "<group>"; };
		166902211D709110000FE4AF /* ZMTimedSingleRequestSyncTests.m */ = {isa = PBXFileReference; fileEncoding = 4; lastKnownFileType = sourcecode.c.objc; path = ZMTimedSingleRequestSyncTests.m; sourceTree = "<group>"; };
		166902221D709110000FE4AF /* ZMUpstreamInsertedObjectSyncTests.m */ = {isa = PBXFileReference; fileEncoding = 4; lastKnownFileType = sourcecode.c.objc; path = ZMUpstreamInsertedObjectSyncTests.m; sourceTree = "<group>"; };
		166902231D709110000FE4AF /* ZMUpstreamModifiedObjectSyncTests.m */ = {isa = PBXFileReference; fileEncoding = 4; lastKnownFileType = sourcecode.c.objc; path = ZMUpstreamModifiedObjectSyncTests.m; sourceTree = "<group>"; };
		16751E8424CF72970099AE09 /* DeliveryReceiptRequestStrategy.swift */ = {isa = PBXFileReference; fileEncoding = 4; lastKnownFileType = sourcecode.swift; path = DeliveryReceiptRequestStrategy.swift; sourceTree = "<group>"; };
		16751EBA24D1BDA00099AE09 /* DeliveryReceiptRequestStrategyTests.swift */ = {isa = PBXFileReference; lastKnownFileType = sourcecode.swift; path = DeliveryReceiptRequestStrategyTests.swift; sourceTree = "<group>"; };
		168414182228365D00FCB9BC /* AssetsPreprocessorTests.swift */ = {isa = PBXFileReference; lastKnownFileType = sourcecode.swift; path = AssetsPreprocessorTests.swift; sourceTree = "<group>"; };
		16A86B2622A128A800A674F8 /* IdentifierObjectSync.swift */ = {isa = PBXFileReference; lastKnownFileType = sourcecode.swift; path = IdentifierObjectSync.swift; sourceTree = "<group>"; };
		16A86B4522A5485E00A674F8 /* IdentifierObjectSyncTests.swift */ = {isa = PBXFileReference; lastKnownFileType = sourcecode.swift; path = IdentifierObjectSyncTests.swift; sourceTree = "<group>"; };
		16D0E07C1DF872FD0075DF8F /* DependencyEntitySyncTests.swift */ = {isa = PBXFileReference; fileEncoding = 4; lastKnownFileType = sourcecode.swift; path = DependencyEntitySyncTests.swift; sourceTree = "<group>"; };
		16D0E07E1DF88B430075DF8F /* EntityTranscoder.swift */ = {isa = PBXFileReference; fileEncoding = 4; lastKnownFileType = sourcecode.swift; path = EntityTranscoder.swift; sourceTree = "<group>"; };
		16FFDE431DF6C668003494D6 /* DependencyEntitySync.swift */ = {isa = PBXFileReference; fileEncoding = 4; lastKnownFileType = sourcecode.swift; path = DependencyEntitySync.swift; sourceTree = "<group>"; };
		547D47161E7C1B0D002EEA15 /* DependentObjects.swift */ = {isa = PBXFileReference; fileEncoding = 4; lastKnownFileType = sourcecode.swift; path = DependentObjects.swift; sourceTree = "<group>"; };
		547D47181E7C2F6C002EEA15 /* DependentObjectsTests.swift */ = {isa = PBXFileReference; fileEncoding = 4; lastKnownFileType = sourcecode.swift; path = DependentObjectsTests.swift; sourceTree = "<group>"; };
		547E664C1F7512FE008CB1FA /* Default-568h@2x.png */ = {isa = PBXFileReference; lastKnownFileType = image.png; path = "Default-568h@2x.png"; sourceTree = "<group>"; };
		54E03A201E93BFDC0089AC69 /* WireCryptobox.framework */ = {isa = PBXFileReference; lastKnownFileType = wrapper.framework; name = WireCryptobox.framework; path = Carthage/Build/iOS/WireCryptobox.framework; sourceTree = "<group>"; };
		54E03A211E93BFDC0089AC69 /* WireDataModel.framework */ = {isa = PBXFileReference; lastKnownFileType = wrapper.framework; name = WireDataModel.framework; path = Carthage/Build/iOS/WireDataModel.framework; sourceTree = "<group>"; };
		54E03A221E93BFDC0089AC69 /* WireImages.framework */ = {isa = PBXFileReference; lastKnownFileType = wrapper.framework; name = WireImages.framework; path = Carthage/Build/iOS/WireImages.framework; sourceTree = "<group>"; };
		54E03A231E93BFDC0089AC69 /* WireLinkPreview.framework */ = {isa = PBXFileReference; lastKnownFileType = wrapper.framework; name = WireLinkPreview.framework; path = Carthage/Build/iOS/WireLinkPreview.framework; sourceTree = "<group>"; };
		54E03A241E93BFDC0089AC69 /* WireProtos.framework */ = {isa = PBXFileReference; lastKnownFileType = wrapper.framework; name = WireProtos.framework; path = Carthage/Build/iOS/WireProtos.framework; sourceTree = "<group>"; };
		54E03A251E93BFDC0089AC69 /* WireSystem.framework */ = {isa = PBXFileReference; lastKnownFileType = wrapper.framework; name = WireSystem.framework; path = Carthage/Build/iOS/WireSystem.framework; sourceTree = "<group>"; };
		54E03A261E93BFDC0089AC69 /* WireTesting.framework */ = {isa = PBXFileReference; lastKnownFileType = wrapper.framework; name = WireTesting.framework; path = Carthage/Build/iOS/WireTesting.framework; sourceTree = "<group>"; };
		54E03A271E93BFDC0089AC69 /* WireTransport.framework */ = {isa = PBXFileReference; lastKnownFileType = wrapper.framework; name = WireTransport.framework; path = Carthage/Build/iOS/WireTransport.framework; sourceTree = "<group>"; };
		54E03A281E93BFDC0089AC69 /* WireUtilities.framework */ = {isa = PBXFileReference; lastKnownFileType = wrapper.framework; name = WireUtilities.framework; path = Carthage/Build/iOS/WireUtilities.framework; sourceTree = "<group>"; };
		5E68F22622452CDC00298376 /* LinkPreprocessor.swift */ = {isa = PBXFileReference; lastKnownFileType = sourcecode.swift; path = LinkPreprocessor.swift; sourceTree = "<group>"; };
		5E9EA4DD2243C10400D401B2 /* LinkAttachmentsPreprocessor.swift */ = {isa = PBXFileReference; lastKnownFileType = sourcecode.swift; path = LinkAttachmentsPreprocessor.swift; sourceTree = "<group>"; };
		5E9EA4DF2243C6B200D401B2 /* LinkAttachmentsPreprocessorTests.swift */ = {isa = PBXFileReference; lastKnownFileType = sourcecode.swift; path = LinkAttachmentsPreprocessorTests.swift; sourceTree = "<group>"; };
		878B823320A1D080007455CA /* HTMLString.framework */ = {isa = PBXFileReference; lastKnownFileType = wrapper.framework; name = HTMLString.framework; path = Carthage/Build/iOS/HTMLString.framework; sourceTree = "<group>"; };
		8792F55621AD944100795027 /* UserPropertyRequestStrategy.swift */ = {isa = PBXFileReference; lastKnownFileType = sourcecode.swift; path = UserPropertyRequestStrategy.swift; sourceTree = "<group>"; };
		87F7288421AFF37D000ED371 /* UserPropertyRequestStrategyTests.swift */ = {isa = PBXFileReference; lastKnownFileType = sourcecode.swift; path = UserPropertyRequestStrategyTests.swift; sourceTree = "<group>"; };
		BF1F52C51ECC74E5002FB553 /* Array+RequestGenerator.swift */ = {isa = PBXFileReference; fileEncoding = 4; lastKnownFileType = sourcecode.swift; path = "Array+RequestGenerator.swift"; sourceTree = "<group>"; };
		BF66512F1D8C2ED50074F367 /* OCMock.framework */ = {isa = PBXFileReference; lastKnownFileType = wrapper.framework; name = OCMock.framework; path = Carthage/Build/iOS/OCMock.framework; sourceTree = "<group>"; };
		BF6651311D8C2ED50074F367 /* PINCache.framework */ = {isa = PBXFileReference; lastKnownFileType = wrapper.framework; name = PINCache.framework; path = Carthage/Build/iOS/PINCache.framework; sourceTree = "<group>"; };
		BFF9446520F5F79F00531BC3 /* ImageV2DownloadRequestStrategyTests.swift */ = {isa = PBXFileReference; lastKnownFileType = sourcecode.swift; path = ImageV2DownloadRequestStrategyTests.swift; sourceTree = "<group>"; };
		D5D65A052073C8F800D7F3C3 /* AssetRequestFactoryTests.swift */ = {isa = PBXFileReference; lastKnownFileType = sourcecode.swift; path = AssetRequestFactoryTests.swift; sourceTree = "<group>"; };
		F13ADE7C21B5355F00B6E736 /* SwiftProtobuf.framework */ = {isa = PBXFileReference; lastKnownFileType = wrapper.framework; name = SwiftProtobuf.framework; path = Carthage/Build/iOS/SwiftProtobuf.framework; sourceTree = "<group>"; };
		F14B7AE9222009BA00458624 /* UserRichProfileRequestStrategy.swift */ = {isa = PBXFileReference; fileEncoding = 4; lastKnownFileType = sourcecode.swift; path = UserRichProfileRequestStrategy.swift; sourceTree = "<group>"; };
		F14B7AEB222009C200458624 /* UserRichProfileRequestStrategyTests.swift */ = {isa = PBXFileReference; fileEncoding = 4; lastKnownFileType = sourcecode.swift; path = UserRichProfileRequestStrategyTests.swift; sourceTree = "<group>"; };
		F154EDC41F447B6C00CB8184 /* WireRequestStrategyTestHost.app */ = {isa = PBXFileReference; explicitFileType = wrapper.application; includeInIndex = 0; path = WireRequestStrategyTestHost.app; sourceTree = BUILT_PRODUCTS_DIR; };
		F154EDC61F447B6C00CB8184 /* AppDelegate.swift */ = {isa = PBXFileReference; lastKnownFileType = sourcecode.swift; path = AppDelegate.swift; sourceTree = "<group>"; };
		F154EDD21F447B6C00CB8184 /* Info.plist */ = {isa = PBXFileReference; lastKnownFileType = text.plist.xml; path = Info.plist; sourceTree = "<group>"; };
		F184014F2073BE0800E9F4CC /* ClientMessageRequestFactory.swift */ = {isa = PBXFileReference; fileEncoding = 4; lastKnownFileType = sourcecode.swift; path = ClientMessageRequestFactory.swift; sourceTree = "<group>"; };
		F18401502073BE0800E9F4CC /* ClientMessageTranscoderTests+ResponsePayload.swift */ = {isa = PBXFileReference; fileEncoding = 4; lastKnownFileType = sourcecode.swift; path = "ClientMessageTranscoderTests+ResponsePayload.swift"; sourceTree = "<group>"; };
		F18401512073BE0800E9F4CC /* ClientMessageTranscoderTests.swift */ = {isa = PBXFileReference; fileEncoding = 4; lastKnownFileType = sourcecode.swift; path = ClientMessageTranscoderTests.swift; sourceTree = "<group>"; };
		F18401522073BE0800E9F4CC /* ClientMessageTranscoder.swift */ = {isa = PBXFileReference; fileEncoding = 4; lastKnownFileType = sourcecode.swift; path = ClientMessageTranscoder.swift; sourceTree = "<group>"; };
		F18401532073BE0800E9F4CC /* ClientMessageTranscoderTests+MessageConfirmation.swift */ = {isa = PBXFileReference; fileEncoding = 4; lastKnownFileType = sourcecode.swift; path = "ClientMessageTranscoderTests+MessageConfirmation.swift"; sourceTree = "<group>"; };
		F18401542073BE0800E9F4CC /* ClientMessageRequestFactoryTests.swift */ = {isa = PBXFileReference; fileEncoding = 4; lastKnownFileType = sourcecode.swift; path = ClientMessageRequestFactoryTests.swift; sourceTree = "<group>"; };
		F18401552073BE0800E9F4CC /* ClientMessageTranscoderTests+Depedency.swift */ = {isa = PBXFileReference; fileEncoding = 4; lastKnownFileType = sourcecode.swift; path = "ClientMessageTranscoderTests+Depedency.swift"; sourceTree = "<group>"; };
		F18401562073BE0800E9F4CC /* ClientMessageTranscoderTests+Ephemeral.swift */ = {isa = PBXFileReference; fileEncoding = 4; lastKnownFileType = sourcecode.swift; path = "ClientMessageTranscoderTests+Ephemeral.swift"; sourceTree = "<group>"; };
		F18401582073BE0800E9F4CC /* GenericMessageNotificationRequestStrategyTests.swift */ = {isa = PBXFileReference; fileEncoding = 4; lastKnownFileType = sourcecode.swift; path = GenericMessageNotificationRequestStrategyTests.swift; sourceTree = "<group>"; };
		F18401592073BE0800E9F4CC /* GenericMessageNotificationRequestStrategy.swift */ = {isa = PBXFileReference; fileEncoding = 4; lastKnownFileType = sourcecode.swift; path = GenericMessageNotificationRequestStrategy.swift; sourceTree = "<group>"; };
		F184015A2073BE0800E9F4CC /* GenericMessageRequestStrategy.swift */ = {isa = PBXFileReference; fileEncoding = 4; lastKnownFileType = sourcecode.swift; path = GenericMessageRequestStrategy.swift; sourceTree = "<group>"; };
		F184015B2073BE0800E9F4CC /* GenericMessageRequestStrategyTests.swift */ = {isa = PBXFileReference; fileEncoding = 4; lastKnownFileType = sourcecode.swift; path = GenericMessageRequestStrategyTests.swift; sourceTree = "<group>"; };
		F184015D2073BE0800E9F4CC /* MissingClientsRequestStrategy.swift */ = {isa = PBXFileReference; fileEncoding = 4; lastKnownFileType = sourcecode.swift; path = MissingClientsRequestStrategy.swift; sourceTree = "<group>"; };
		F184015E2073BE0800E9F4CC /* FetchingClientRequestStrategyTests.swift */ = {isa = PBXFileReference; fileEncoding = 4; lastKnownFileType = sourcecode.swift; path = FetchingClientRequestStrategyTests.swift; sourceTree = "<group>"; };
		F184015F2073BE0800E9F4CC /* MissingClientsMapTests.swift */ = {isa = PBXFileReference; fileEncoding = 4; lastKnownFileType = sourcecode.swift; path = MissingClientsMapTests.swift; sourceTree = "<group>"; };
		F18401602073BE0800E9F4CC /* MissingClientsRequestFactory.swift */ = {isa = PBXFileReference; fileEncoding = 4; lastKnownFileType = sourcecode.swift; path = MissingClientsRequestFactory.swift; sourceTree = "<group>"; };
		F18401612073BE0800E9F4CC /* FetchingClientRequestStrategy.swift */ = {isa = PBXFileReference; fileEncoding = 4; lastKnownFileType = sourcecode.swift; path = FetchingClientRequestStrategy.swift; sourceTree = "<group>"; };
		F18401622073BE0800E9F4CC /* MissingClientsRequestStrategyTests.swift */ = {isa = PBXFileReference; fileEncoding = 4; lastKnownFileType = sourcecode.swift; path = MissingClientsRequestStrategyTests.swift; sourceTree = "<group>"; };
		F18401642073BE0800E9F4CC /* ZMOTRMessageMissingTests.swift */ = {isa = PBXFileReference; fileEncoding = 4; lastKnownFileType = sourcecode.swift; path = ZMOTRMessageMissingTests.swift; sourceTree = "<group>"; };
		F18401652073BE0800E9F4CC /* ZMOTRMessage+Missing.swift */ = {isa = PBXFileReference; fileEncoding = 4; lastKnownFileType = sourcecode.swift; path = "ZMOTRMessage+Missing.swift"; sourceTree = "<group>"; };
		F18401672073BE0800E9F4CC /* AvailabilityRequestStrategyTests.swift */ = {isa = PBXFileReference; fileEncoding = 4; lastKnownFileType = sourcecode.swift; path = AvailabilityRequestStrategyTests.swift; sourceTree = "<group>"; };
		F18401682073BE0800E9F4CC /* AvailabilityRequestStrategy.swift */ = {isa = PBXFileReference; fileEncoding = 4; lastKnownFileType = sourcecode.swift; path = AvailabilityRequestStrategy.swift; sourceTree = "<group>"; };
		F184016A2073BE0800E9F4CC /* AbstractRequestStrategy.swift */ = {isa = PBXFileReference; fileEncoding = 4; lastKnownFileType = sourcecode.swift; path = AbstractRequestStrategy.swift; sourceTree = "<group>"; };
		F184016B2073BE0800E9F4CC /* AbstractRequestStrategyTests.swift */ = {isa = PBXFileReference; fileEncoding = 4; lastKnownFileType = sourcecode.swift; path = AbstractRequestStrategyTests.swift; sourceTree = "<group>"; };
		F184016C2073BE0800E9F4CC /* OTREntityTranscoderTests.swift */ = {isa = PBXFileReference; fileEncoding = 4; lastKnownFileType = sourcecode.swift; path = OTREntityTranscoderTests.swift; sourceTree = "<group>"; };
		F184016D2073BE0800E9F4CC /* ZMAbstractRequestStrategy.h */ = {isa = PBXFileReference; fileEncoding = 4; lastKnownFileType = sourcecode.c.h; path = ZMAbstractRequestStrategy.h; sourceTree = "<group>"; };
		F184016E2073BE0800E9F4CC /* ZMAbstractRequestStrategy.m */ = {isa = PBXFileReference; fileEncoding = 4; lastKnownFileType = sourcecode.c.objc; path = ZMAbstractRequestStrategy.m; sourceTree = "<group>"; };
		F184016F2073BE0800E9F4CC /* OTREntityTranscoder.swift */ = {isa = PBXFileReference; fileEncoding = 4; lastKnownFileType = sourcecode.swift; path = OTREntityTranscoder.swift; sourceTree = "<group>"; };
		F18401712073BE0800E9F4CC /* AssetV3PreviewDownloadRequestStrategyTests.swift */ = {isa = PBXFileReference; fileEncoding = 4; lastKnownFileType = sourcecode.swift; path = AssetV3PreviewDownloadRequestStrategyTests.swift; sourceTree = "<group>"; };
		F18401742073BE0800E9F4CC /* LinkPreviewAssetUploadRequestStrategyTests.swift */ = {isa = PBXFileReference; fileEncoding = 4; lastKnownFileType = sourcecode.swift; path = LinkPreviewAssetUploadRequestStrategyTests.swift; sourceTree = "<group>"; };
		F18401752073BE0800E9F4CC /* LinkPreviewUploadRequestStrategyTests.swift */ = {isa = PBXFileReference; fileEncoding = 4; lastKnownFileType = sourcecode.swift; path = LinkPreviewUploadRequestStrategyTests.swift; sourceTree = "<group>"; };
		F18401762073BE0800E9F4CC /* LinkPreviewUploadRequestStrategy.swift */ = {isa = PBXFileReference; fileEncoding = 4; lastKnownFileType = sourcecode.swift; path = LinkPreviewUploadRequestStrategy.swift; sourceTree = "<group>"; };
		F18401772073BE0800E9F4CC /* LinkPreviewAssetDownloadRequestStrategy.swift */ = {isa = PBXFileReference; fileEncoding = 4; lastKnownFileType = sourcecode.swift; path = LinkPreviewAssetDownloadRequestStrategy.swift; sourceTree = "<group>"; };
		F18401782073BE0800E9F4CC /* LinkPreviewAssetDownloadRequestStrategyTests.swift */ = {isa = PBXFileReference; fileEncoding = 4; lastKnownFileType = sourcecode.swift; path = LinkPreviewAssetDownloadRequestStrategyTests.swift; sourceTree = "<group>"; };
		F18401792073BE0800E9F4CC /* LinkPreviewAssetUploadRequestStrategy.swift */ = {isa = PBXFileReference; fileEncoding = 4; lastKnownFileType = sourcecode.swift; path = LinkPreviewAssetUploadRequestStrategy.swift; sourceTree = "<group>"; };
		F184017B2073BE0800E9F4CC /* AssetClientMessageRequestStrategy.swift */ = {isa = PBXFileReference; fileEncoding = 4; lastKnownFileType = sourcecode.swift; path = AssetClientMessageRequestStrategy.swift; sourceTree = "<group>"; };
		F184017E2073BE0800E9F4CC /* ImageV2DownloadRequestStrategy.swift */ = {isa = PBXFileReference; fileEncoding = 4; lastKnownFileType = sourcecode.swift; path = ImageV2DownloadRequestStrategy.swift; sourceTree = "<group>"; };
		F184017F2073BE0800E9F4CC /* AssetV2DownloadRequestStrategy.swift */ = {isa = PBXFileReference; fileEncoding = 4; lastKnownFileType = sourcecode.swift; path = AssetV2DownloadRequestStrategy.swift; sourceTree = "<group>"; };
		F18401802073BE0800E9F4CC /* AssetV3DownloadRequestStrategy.swift */ = {isa = PBXFileReference; fileEncoding = 4; lastKnownFileType = sourcecode.swift; path = AssetV3DownloadRequestStrategy.swift; sourceTree = "<group>"; };
		F18401812073BE0800E9F4CC /* AssetV3DownloadRequestStrategyTests.swift */ = {isa = PBXFileReference; fileEncoding = 4; lastKnownFileType = sourcecode.swift; path = AssetV3DownloadRequestStrategyTests.swift; sourceTree = "<group>"; };
		F18401832073BE0800E9F4CC /* AssetClientMessageRequestStrategyTests.swift */ = {isa = PBXFileReference; fileEncoding = 4; lastKnownFileType = sourcecode.swift; path = AssetClientMessageRequestStrategyTests.swift; sourceTree = "<group>"; };
		F18401842073BE0800E9F4CC /* AssetV3PreviewDownloadStrategy.swift */ = {isa = PBXFileReference; fileEncoding = 4; lastKnownFileType = sourcecode.swift; path = AssetV3PreviewDownloadStrategy.swift; sourceTree = "<group>"; };
		F18401862073BE0800E9F4CC /* AssetDownloadRequestFactory.swift */ = {isa = PBXFileReference; fileEncoding = 4; lastKnownFileType = sourcecode.swift; path = AssetDownloadRequestFactory.swift; sourceTree = "<group>"; };
		F18401892073BE0800E9F4CC /* LinkPreviewPreprocessorTests.swift */ = {isa = PBXFileReference; fileEncoding = 4; lastKnownFileType = sourcecode.swift; path = LinkPreviewPreprocessorTests.swift; sourceTree = "<group>"; };
		F184018B2073BE0800E9F4CC /* LinkPreviewPreprocessor.swift */ = {isa = PBXFileReference; fileEncoding = 4; lastKnownFileType = sourcecode.swift; path = LinkPreviewPreprocessor.swift; sourceTree = "<group>"; };
		F184018F2073BE0800E9F4CC /* PushMessageHandler.swift */ = {isa = PBXFileReference; fileEncoding = 4; lastKnownFileType = sourcecode.swift; path = PushMessageHandler.swift; sourceTree = "<group>"; };
		F18401902073BE0800E9F4CC /* ApplicationStatus.swift */ = {isa = PBXFileReference; fileEncoding = 4; lastKnownFileType = sourcecode.swift; path = ApplicationStatus.swift; sourceTree = "<group>"; };
		F18401912073BE0800E9F4CC /* OTREntity.swift */ = {isa = PBXFileReference; fileEncoding = 4; lastKnownFileType = sourcecode.swift; path = OTREntity.swift; sourceTree = "<group>"; };
		F18401932073BE0800E9F4CC /* ZMMessage+Dependency.swift */ = {isa = PBXFileReference; fileEncoding = 4; lastKnownFileType = sourcecode.swift; path = "ZMMessage+Dependency.swift"; sourceTree = "<group>"; };
		F18401942073BE0800E9F4CC /* MessageExpirationTimer.swift */ = {isa = PBXFileReference; fileEncoding = 4; lastKnownFileType = sourcecode.swift; path = MessageExpirationTimer.swift; sourceTree = "<group>"; };
		F18401952073BE0800E9F4CC /* CryptoBoxUpdateEventsTests.swift */ = {isa = PBXFileReference; fileEncoding = 4; lastKnownFileType = sourcecode.swift; path = CryptoBoxUpdateEventsTests.swift; sourceTree = "<group>"; };
		F18401962073BE0800E9F4CC /* ZMStrategyConfigurationOption.h */ = {isa = PBXFileReference; fileEncoding = 4; lastKnownFileType = sourcecode.c.h; path = ZMStrategyConfigurationOption.h; sourceTree = "<group>"; };
		F18401972073BE0800E9F4CC /* MessageExpirationTimerTests.swift */ = {isa = PBXFileReference; fileEncoding = 4; lastKnownFileType = sourcecode.swift; path = MessageExpirationTimerTests.swift; sourceTree = "<group>"; };
		F18401982073BE0800E9F4CC /* ZMConversation+Notifications.swift */ = {isa = PBXFileReference; fileEncoding = 4; lastKnownFileType = sourcecode.swift; path = "ZMConversation+Notifications.swift"; sourceTree = "<group>"; };
		F18401992073BE0800E9F4CC /* EncryptionSessionDirectory+UpdateEvents.swift */ = {isa = PBXFileReference; fileEncoding = 4; lastKnownFileType = sourcecode.swift; path = "EncryptionSessionDirectory+UpdateEvents.swift"; sourceTree = "<group>"; };
		F18401F62073C2E500E9F4CC /* MessagingTestBase.swift */ = {isa = PBXFileReference; fileEncoding = 4; lastKnownFileType = sourcecode.swift; path = MessagingTestBase.swift; sourceTree = "<group>"; };
		F18401F72073C2E600E9F4CC /* RequestStrategyTestBase.swift */ = {isa = PBXFileReference; fileEncoding = 4; lastKnownFileType = sourcecode.swift; path = RequestStrategyTestBase.swift; sourceTree = "<group>"; };
		F18401F82073C2E600E9F4CC /* MessagingTest+Encryption.swift */ = {isa = PBXFileReference; fileEncoding = 4; lastKnownFileType = sourcecode.swift; path = "MessagingTest+Encryption.swift"; sourceTree = "<group>"; };
		F18401F92073C2E600E9F4CC /* MockObjects.swift */ = {isa = PBXFileReference; fileEncoding = 4; lastKnownFileType = sourcecode.swift; path = MockObjects.swift; sourceTree = "<group>"; };
		F18402022073C2FF00E9F4CC /* animated.gif */ = {isa = PBXFileReference; lastKnownFileType = image.gif; path = animated.gif; sourceTree = "<group>"; };
		F18402032073C2FF00E9F4CC /* video.mp4 */ = {isa = PBXFileReference; lastKnownFileType = file; path = video.mp4; sourceTree = "<group>"; };
		F18402042073C2FF00E9F4CC /* 1900x1500.jpg */ = {isa = PBXFileReference; lastKnownFileType = image.jpeg; path = 1900x1500.jpg; sourceTree = "<group>"; };
		F18402052073C30000E9F4CC /* medium.jpg */ = {isa = PBXFileReference; lastKnownFileType = image.jpeg; path = medium.jpg; sourceTree = "<group>"; };
		F18402062073C30000E9F4CC /* not_animated.gif */ = {isa = PBXFileReference; lastKnownFileType = image.gif; path = not_animated.gif; sourceTree = "<group>"; };
		F18402072073C30000E9F4CC /* Bridging-Header.h */ = {isa = PBXFileReference; fileEncoding = 4; lastKnownFileType = sourcecode.c.h; path = "Bridging-Header.h"; sourceTree = "<group>"; };
		F18402082073C30000E9F4CC /* tiny.jpg */ = {isa = PBXFileReference; lastKnownFileType = image.jpeg; path = tiny.jpg; sourceTree = "<group>"; };
		F18402092073C30000E9F4CC /* Lorem Ipsum.txt */ = {isa = PBXFileReference; fileEncoding = 4; lastKnownFileType = text; path = "Lorem Ipsum.txt"; sourceTree = "<group>"; };
		F18402122073C56C00E9F4CC /* RequestStrategy.h */ = {isa = PBXFileReference; lastKnownFileType = sourcecode.c.h; path = RequestStrategy.h; sourceTree = "<group>"; };
		F1E47FE4207E0B72008D4299 /* ios-test-target.xcconfig */ = {isa = PBXFileReference; lastKnownFileType = text.xcconfig; path = "ios-test-target.xcconfig"; sourceTree = "<group>"; };
		F1E47FE5207E0B72008D4299 /* ios-test-host.xcconfig */ = {isa = PBXFileReference; lastKnownFileType = text.xcconfig; path = "ios-test-host.xcconfig"; sourceTree = "<group>"; };
		F1E47FE6207E0B72008D4299 /* project-common.xcconfig */ = {isa = PBXFileReference; lastKnownFileType = text.xcconfig; path = "project-common.xcconfig"; sourceTree = "<group>"; };
		F1E47FE8207E0B72008D4299 /* warnings.xcconfig */ = {isa = PBXFileReference; lastKnownFileType = text.xcconfig; path = warnings.xcconfig; sourceTree = "<group>"; };
		F1E47FE9207E0B72008D4299 /* project.xcconfig */ = {isa = PBXFileReference; lastKnownFileType = text.xcconfig; path = project.xcconfig; sourceTree = "<group>"; };
		F1E47FEA207E0B72008D4299 /* ios.xcconfig */ = {isa = PBXFileReference; lastKnownFileType = text.xcconfig; path = ios.xcconfig; sourceTree = "<group>"; };
		F1E47FEB207E0B72008D4299 /* tests.xcconfig */ = {isa = PBXFileReference; lastKnownFileType = text.xcconfig; path = tests.xcconfig; sourceTree = "<group>"; };
		F1E47FEC207E0B72008D4299 /* swift.xcconfig */ = {isa = PBXFileReference; lastKnownFileType = text.xcconfig; path = swift.xcconfig; sourceTree = "<group>"; };
		F1E47FED207E0B72008D4299 /* project-debug.xcconfig */ = {isa = PBXFileReference; lastKnownFileType = text.xcconfig; path = "project-debug.xcconfig"; sourceTree = "<group>"; };
		F1E47FEE207E0B72008D4299 /* warnings-debug.xcconfig */ = {isa = PBXFileReference; lastKnownFileType = text.xcconfig; path = "warnings-debug.xcconfig"; sourceTree = "<group>"; };
		F963E8D91D955D4600098AD3 /* AssetRequestFactory.swift */ = {isa = PBXFileReference; fileEncoding = 4; lastKnownFileType = sourcecode.swift; path = AssetRequestFactory.swift; sourceTree = "<group>"; };
		F963E8E01D955D5500098AD3 /* SharedProtocols.swift */ = {isa = PBXFileReference; fileEncoding = 4; lastKnownFileType = sourcecode.swift; path = SharedProtocols.swift; sourceTree = "<group>"; };
		F9E9FB3D1DA4FFDB00B5B2C5 /* Cartfile */ = {isa = PBXFileReference; fileEncoding = 4; lastKnownFileType = text; path = Cartfile; sourceTree = "<group>"; };
		F9E9FB3E1DA4FFDB00B5B2C5 /* Cartfile.private */ = {isa = PBXFileReference; fileEncoding = 4; lastKnownFileType = text; path = Cartfile.private; sourceTree = "<group>"; };
		F9E9FB3F1DA4FFDB00B5B2C5 /* Cartfile.resolved */ = {isa = PBXFileReference; fileEncoding = 4; lastKnownFileType = text; path = Cartfile.resolved; sourceTree = "<group>"; };
/* End PBXFileReference section */

/* Begin PBXFrameworksBuildPhase section */
		166901661D707509000FE4AF /* Frameworks */ = {
			isa = PBXFrameworksBuildPhase;
			buildActionMask = 2147483647;
			files = (
				5503811622A7B00F00DC671B /* WireDataModel.framework in Frameworks */,
				878B823420A1D080007455CA /* HTMLString.framework in Frameworks */,
				54E03A311E93BFDC0089AC69 /* WireUtilities.framework in Frameworks */,
				54E03A2E1E93BFDC0089AC69 /* WireSystem.framework in Frameworks */,
				54E03A2B1E93BFDC0089AC69 /* WireImages.framework in Frameworks */,
				54E03A2D1E93BFDC0089AC69 /* WireProtos.framework in Frameworks */,
				54E03A291E93BFDC0089AC69 /* WireCryptobox.framework in Frameworks */,
				54E03A2C1E93BFDC0089AC69 /* WireLinkPreview.framework in Frameworks */,
				54E03A301E93BFDC0089AC69 /* WireTransport.framework in Frameworks */,
			);
			runOnlyForDeploymentPostprocessing = 0;
		};
		166901711D707509000FE4AF /* Frameworks */ = {
			isa = PBXFrameworksBuildPhase;
			buildActionMask = 2147483647;
			files = (
				F13ADE7D21B5355F00B6E736 /* SwiftProtobuf.framework in Frameworks */,
				878B823520A1D092007455CA /* HTMLString.framework in Frameworks */,
				BF7D9BEA1D8C353A00949267 /* OCMock.framework in Frameworks */,
				BF7D9BED1D8C353A00949267 /* PINCache.framework in Frameworks */,
				BF7D9BE11D8C351900949267 /* WireRequestStrategy.framework in Frameworks */,
			);
			runOnlyForDeploymentPostprocessing = 0;
		};
		F154EDC11F447B6C00CB8184 /* Frameworks */ = {
			isa = PBXFrameworksBuildPhase;
			buildActionMask = 2147483647;
			files = (
			);
			runOnlyForDeploymentPostprocessing = 0;
		};
/* End PBXFrameworksBuildPhase section */

/* Begin PBXGroup section */
		060ED6D72499F42200412C4A /* Notifications */ = {
			isa = PBXGroup;
			children = (
				06C394C4248E851000AE736A /* NotificationsTracker.swift */,
				06474D5F24B310B6002C695D /* NotificationsTrackerTests.swift */,
				06025661248E467B00E060E1 /* NotificationStreamSync.swift */,
				060ED6D52499F41000412C4A /* PushNotificationStatus.swift */,
				06474D5C24B30C75002C695D /* PushNotificationStatusTests.swift */,
			);
			path = Notifications;
			sourceTree = "<group>";
		};
		060ED6D82499F49700412C4A /* Utility */ = {
			isa = PBXGroup;
			children = (
				060ED6D92499F4A900412C4A /* Logging.swift */,
				06474D7924B32FE4002C695D /* FakeGroupQueue.swift */,
			);
			path = Utility;
			sourceTree = "<group>";
		};
		06474D4824AF6825002C695D /* Synchronization */ = {
			isa = PBXGroup;
			children = (
				06474D4924AF683E002C695D /* Decoding */,
			);
			path = Synchronization;
			sourceTree = "<group>";
		};
		06474D4924AF683E002C695D /* Decoding */ = {
			isa = PBXGroup;
			children = (
				06474D9C24B4A3B5002C695D /* ZMEventModel.xcdatamodeld */,
				06474D4A24AF6858002C695D /* EventDecoder.swift */,
				06474DA524B4B1EA002C695D /* EventDecoderTest.swift */,
				06474D4C24AF68AD002C695D /* StoreUpdateEvent.swift */,
				06474DA724B4BB01002C695D /* StoreUpdateEventTests.swift */,
				06474DA024B4AC7B002C695D /* NSManagedObjectContext+EventDecoder.swift */,
			);
			path = Decoding;
			sourceTree = "<group>";
		};
		06474D6124B31CA8002C695D /* Sources */ = {
			isa = PBXGroup;
			children = (
				06474D6224B31CB2002C695D /* Utility */,
			);
			path = Sources;
			sourceTree = "<group>";
		};
		06474D6224B31CB2002C695D /* Utility */ = {
			isa = PBXGroup;
			children = (
				06474D6324B31CC5002C695D /* AnalyticsTests.swift */,
			);
			path = Utility;
			sourceTree = "<group>";
		};
		1621D2211D75AB2D007108C2 /* Helpers */ = {
			isa = PBXGroup;
			children = (
				F18401F82073C2E600E9F4CC /* MessagingTest+Encryption.swift */,
				F18401F62073C2E500E9F4CC /* MessagingTestBase.swift */,
				F18401F92073C2E600E9F4CC /* MockObjects.swift */,
				F18401F72073C2E600E9F4CC /* RequestStrategyTestBase.swift */,
				1621D2311D75B221007108C2 /* NSManagedObjectContext+TestHelpers.h */,
				1621D2321D75B221007108C2 /* NSManagedObjectContext+TestHelpers.m */,
				1621D2221D75AB2D007108C2 /* MockEntity.h */,
				1621D2231D75AB2D007108C2 /* MockEntity.m */,
				1621D2241D75AB2D007108C2 /* MockEntity2.h */,
				1621D2251D75AB2D007108C2 /* MockEntity2.m */,
				1621D2261D75AB2D007108C2 /* MockModelObjectContextFactory.h */,
				1621D2271D75AB2D007108C2 /* MockModelObjectContextFactory.m */,
			);
			path = Helpers;
			sourceTree = "<group>";
		};
		16229481221EBB8000A98679 /* Image Preprocessing */ = {
			isa = PBXGroup;
			children = (
				16229482221EBB8000A98679 /* ZMImagePreprocessingTracker.h */,
				16229483221EBB8000A98679 /* ZMImagePreprocessingTracker.m */,
				16229484221EBB8000A98679 /* ZMImagePreprocessingTracker+Testing.h */,
				16229485221EBB8000A98679 /* ZMImagePreprocessingTrackerTests.m */,
			);
			path = "Image Preprocessing";
			sourceTree = "<group>";
		};
		166901601D707509000FE4AF = {
			isa = PBXGroup;
			children = (
				F9E9FB3D1DA4FFDB00B5B2C5 /* Cartfile */,
				F9E9FB3E1DA4FFDB00B5B2C5 /* Cartfile.private */,
				F9E9FB3F1DA4FFDB00B5B2C5 /* Cartfile.resolved */,
				166901841D7075D7000FE4AF /* Resources */,
				1669016C1D707509000FE4AF /* Sources */,
				166901781D707509000FE4AF /* Tests */,
				1669016B1D707509000FE4AF /* Products */,
				166902041D7082C7000FE4AF /* Frameworks */,
			);
			sourceTree = "<group>";
		};
		1669016B1D707509000FE4AF /* Products */ = {
			isa = PBXGroup;
			children = (
				1669016A1D707509000FE4AF /* WireRequestStrategy.framework */,
				166901741D707509000FE4AF /* WireRequestStrategyTests.xctest */,
				F154EDC41F447B6C00CB8184 /* WireRequestStrategyTestHost.app */,
			);
			name = Products;
			sourceTree = "<group>";
		};
		1669016C1D707509000FE4AF /* Sources */ = {
			isa = PBXGroup;
			children = (
				06474D4824AF6825002C695D /* Synchronization */,
				060ED6D82499F49700412C4A /* Utility */,
				16229481221EBB8000A98679 /* Image Preprocessing */,
				F963E8D81D955D4600098AD3 /* Helpers */,
				F1CD5D842024C259008C574E /* Protocols */,
				F184014D2073BE0800E9F4CC /* Request Strategies */,
				F1CD5D862024C363008C574E /* Other Syncs */,
				F1CD5D822024C1A0008C574E /* Request Syncs */,
				F1CD5D812024C16B008C574E /* Object Syncs */,
				1669016D1D707509000FE4AF /* WireRequestStrategy.h */,
			);
			path = Sources;
			sourceTree = "<group>";
		};
		166901781D707509000FE4AF /* Tests */ = {
			isa = PBXGroup;
			children = (
				06474D6124B31CA8002C695D /* Sources */,
				F154EDC51F447B6C00CB8184 /* Test Host */,
				1621D2211D75AB2D007108C2 /* Helpers */,
				F12CD7932035FC4400EAAEBC /* Resources */,
			);
			path = Tests;
			sourceTree = "<group>";
		};
		166901841D7075D7000FE4AF /* Resources */ = {
			isa = PBXGroup;
			children = (
				166901851D7075D7000FE4AF /* Configurations */,
				1669016F1D707509000FE4AF /* Info.plist */,
			);
			path = Resources;
			sourceTree = "<group>";
		};
		166901851D7075D7000FE4AF /* Configurations */ = {
			isa = PBXGroup;
			children = (
				F1E47FE3207E0B72008D4299 /* zmc-config */,
				166901961D7075D7000FE4AF /* WireRequestStrategy.xcconfig */,
				166901861D7075D7000FE4AF /* version.xcconfig */,
			);
			path = Configurations;
			sourceTree = "<group>";
		};
		166902041D7082C7000FE4AF /* Frameworks */ = {
			isa = PBXGroup;
			children = (
				F13ADE7C21B5355F00B6E736 /* SwiftProtobuf.framework */,
				878B823320A1D080007455CA /* HTMLString.framework */,
				54E03A201E93BFDC0089AC69 /* WireCryptobox.framework */,
				54E03A211E93BFDC0089AC69 /* WireDataModel.framework */,
				54E03A221E93BFDC0089AC69 /* WireImages.framework */,
				54E03A231E93BFDC0089AC69 /* WireLinkPreview.framework */,
				54E03A241E93BFDC0089AC69 /* WireProtos.framework */,
				54E03A251E93BFDC0089AC69 /* WireSystem.framework */,
				54E03A261E93BFDC0089AC69 /* WireTesting.framework */,
				54E03A271E93BFDC0089AC69 /* WireTransport.framework */,
				54E03A281E93BFDC0089AC69 /* WireUtilities.framework */,
				BF66512F1D8C2ED50074F367 /* OCMock.framework */,
				BF6651311D8C2ED50074F367 /* PINCache.framework */,
			);
			name = Frameworks;
			sourceTree = "<group>";
		};
		16751E8324CF724F0099AE09 /* Delivery Receipts */ = {
			isa = PBXGroup;
			children = (
				16751E8424CF72970099AE09 /* DeliveryReceiptRequestStrategy.swift */,
				16751EBA24D1BDA00099AE09 /* DeliveryReceiptRequestStrategyTests.swift */,
			);
			path = "Delivery Receipts";
			sourceTree = "<group>";
		};
		F12CD7932035FC4400EAAEBC /* Resources */ = {
			isa = PBXGroup;
			children = (
				F18402042073C2FF00E9F4CC /* 1900x1500.jpg */,
				F18402022073C2FF00E9F4CC /* animated.gif */,
				F18402072073C30000E9F4CC /* Bridging-Header.h */,
				F18402092073C30000E9F4CC /* Lorem Ipsum.txt */,
				F18402052073C30000E9F4CC /* medium.jpg */,
				F18402062073C30000E9F4CC /* not_animated.gif */,
				F18402082073C30000E9F4CC /* tiny.jpg */,
				F18402032073C2FF00E9F4CC /* video.mp4 */,
				1669017B1D707509000FE4AF /* Info.plist */,
			);
			path = Resources;
			sourceTree = "<group>";
		};
		F14B7AD5222006A100458624 /* User */ = {
			isa = PBXGroup;
			children = (
				F14B7AE9222009BA00458624 /* UserRichProfileRequestStrategy.swift */,
				F14B7AEB222009C200458624 /* UserRichProfileRequestStrategyTests.swift */,
				8792F55621AD944100795027 /* UserPropertyRequestStrategy.swift */,
				87F7288421AFF37D000ED371 /* UserPropertyRequestStrategyTests.swift */,
			);
			path = User;
			sourceTree = "<group>";
		};
		F154EDC51F447B6C00CB8184 /* Test Host */ = {
			isa = PBXGroup;
			children = (
				547E664C1F7512FE008CB1FA /* Default-568h@2x.png */,
				F154EDC61F447B6C00CB8184 /* AppDelegate.swift */,
				F154EDD21F447B6C00CB8184 /* Info.plist */,
			);
			path = "Test Host";
			sourceTree = "<group>";
		};
		F184014D2073BE0800E9F4CC /* Request Strategies */ = {
			isa = PBXGroup;
			children = (
				16751E8324CF724F0099AE09 /* Delivery Receipts */,
				F14B7AD5222006A100458624 /* User */,
				F184014E2073BE0800E9F4CC /* Client Message */,
				F18401572073BE0800E9F4CC /* Generic Message */,
				F184015C2073BE0800E9F4CC /* User Clients */,
				F18401662073BE0800E9F4CC /* Availability */,
				F18401692073BE0800E9F4CC /* Base Strategies */,
				F18401702073BE0800E9F4CC /* Assets */,
			);
			path = "Request Strategies";
			sourceTree = "<group>";
		};
		F184014E2073BE0800E9F4CC /* Client Message */ = {
			isa = PBXGroup;
			children = (
				F184014F2073BE0800E9F4CC /* ClientMessageRequestFactory.swift */,
				F18401542073BE0800E9F4CC /* ClientMessageRequestFactoryTests.swift */,
				F18401522073BE0800E9F4CC /* ClientMessageTranscoder.swift */,
				F18401502073BE0800E9F4CC /* ClientMessageTranscoderTests+ResponsePayload.swift */,
				F18401532073BE0800E9F4CC /* ClientMessageTranscoderTests+MessageConfirmation.swift */,
				F18401552073BE0800E9F4CC /* ClientMessageTranscoderTests+Depedency.swift */,
				F18401562073BE0800E9F4CC /* ClientMessageTranscoderTests+Ephemeral.swift */,
				F18401512073BE0800E9F4CC /* ClientMessageTranscoderTests.swift */,
			);
			path = "Client Message";
			sourceTree = "<group>";
		};
		F18401572073BE0800E9F4CC /* Generic Message */ = {
			isa = PBXGroup;
			children = (
				F18401592073BE0800E9F4CC /* GenericMessageNotificationRequestStrategy.swift */,
				F18401582073BE0800E9F4CC /* GenericMessageNotificationRequestStrategyTests.swift */,
				F184015A2073BE0800E9F4CC /* GenericMessageRequestStrategy.swift */,
				F184015B2073BE0800E9F4CC /* GenericMessageRequestStrategyTests.swift */,
			);
			path = "Generic Message";
			sourceTree = "<group>";
		};
		F184015C2073BE0800E9F4CC /* User Clients */ = {
			isa = PBXGroup;
			children = (
				F18401632073BE0800E9F4CC /* Helpers */,
				F184015D2073BE0800E9F4CC /* MissingClientsRequestStrategy.swift */,
				F184015E2073BE0800E9F4CC /* FetchingClientRequestStrategyTests.swift */,
				F184015F2073BE0800E9F4CC /* MissingClientsMapTests.swift */,
				F18401602073BE0800E9F4CC /* MissingClientsRequestFactory.swift */,
				F18401612073BE0800E9F4CC /* FetchingClientRequestStrategy.swift */,
				F18401622073BE0800E9F4CC /* MissingClientsRequestStrategyTests.swift */,
				1662ADB222B0E8B300D84071 /* VerifyLegalHoldRequestStrategy.swift */,
				1662ADD022B14CBA00D84071 /* VerifyLegalHoldRequestStrategyTests.swift */,
			);
			path = "User Clients";
			sourceTree = "<group>";
		};
		F18401632073BE0800E9F4CC /* Helpers */ = {
			isa = PBXGroup;
			children = (
				F18401642073BE0800E9F4CC /* ZMOTRMessageMissingTests.swift */,
				F18401652073BE0800E9F4CC /* ZMOTRMessage+Missing.swift */,
			);
			path = Helpers;
			sourceTree = "<group>";
		};
		F18401662073BE0800E9F4CC /* Availability */ = {
			isa = PBXGroup;
			children = (
				F18401682073BE0800E9F4CC /* AvailabilityRequestStrategy.swift */,
				F18401672073BE0800E9F4CC /* AvailabilityRequestStrategyTests.swift */,
			);
			path = Availability;
			sourceTree = "<group>";
		};
		F18401692073BE0800E9F4CC /* Base Strategies */ = {
			isa = PBXGroup;
			children = (
				F184016A2073BE0800E9F4CC /* AbstractRequestStrategy.swift */,
				F184016B2073BE0800E9F4CC /* AbstractRequestStrategyTests.swift */,
				F184016C2073BE0800E9F4CC /* OTREntityTranscoderTests.swift */,
				F184016D2073BE0800E9F4CC /* ZMAbstractRequestStrategy.h */,
				F184016E2073BE0800E9F4CC /* ZMAbstractRequestStrategy.m */,
				F184016F2073BE0800E9F4CC /* OTREntityTranscoder.swift */,
			);
			path = "Base Strategies";
			sourceTree = "<group>";
		};
		F18401702073BE0800E9F4CC /* Assets */ = {
			isa = PBXGroup;
			children = (
				F184017D2073BE0800E9F4CC /* V2 */,
				F18401732073BE0800E9F4CC /* Link Preview */,
				F18401802073BE0800E9F4CC /* AssetV3DownloadRequestStrategy.swift */,
				F18401812073BE0800E9F4CC /* AssetV3DownloadRequestStrategyTests.swift */,
				F18401842073BE0800E9F4CC /* AssetV3PreviewDownloadStrategy.swift */,
				F18401712073BE0800E9F4CC /* AssetV3PreviewDownloadRequestStrategyTests.swift */,
				1622946A221C18BE00A98679 /* AssetV3UploadRequestStrategy.swift */,
				164D007522256C6E00A8F264 /* AssetV3UploadRequestStrategyTests.swift */,
				F184017B2073BE0800E9F4CC /* AssetClientMessageRequestStrategy.swift */,
				F18401832073BE0800E9F4CC /* AssetClientMessageRequestStrategyTests.swift */,
				F18401852073BE0800E9F4CC /* Helpers */,
			);
			path = Assets;
			sourceTree = "<group>";
		};
		F18401732073BE0800E9F4CC /* Link Preview */ = {
			isa = PBXGroup;
			children = (
				F18401792073BE0800E9F4CC /* LinkPreviewAssetUploadRequestStrategy.swift */,
				F18401742073BE0800E9F4CC /* LinkPreviewAssetUploadRequestStrategyTests.swift */,
				F18401772073BE0800E9F4CC /* LinkPreviewAssetDownloadRequestStrategy.swift */,
				F18401782073BE0800E9F4CC /* LinkPreviewAssetDownloadRequestStrategyTests.swift */,
				F18401762073BE0800E9F4CC /* LinkPreviewUploadRequestStrategy.swift */,
				F18401752073BE0800E9F4CC /* LinkPreviewUploadRequestStrategyTests.swift */,
			);
			path = "Link Preview";
			sourceTree = "<group>";
		};
		F184017D2073BE0800E9F4CC /* V2 */ = {
			isa = PBXGroup;
			children = (
				F184017E2073BE0800E9F4CC /* ImageV2DownloadRequestStrategy.swift */,
				BFF9446520F5F79F00531BC3 /* ImageV2DownloadRequestStrategyTests.swift */,
				F184017F2073BE0800E9F4CC /* AssetV2DownloadRequestStrategy.swift */,
			);
			path = V2;
			sourceTree = "<group>";
		};
		F18401852073BE0800E9F4CC /* Helpers */ = {
			isa = PBXGroup;
			children = (
				F18401862073BE0800E9F4CC /* AssetDownloadRequestFactory.swift */,
				5E68F22622452CDC00298376 /* LinkPreprocessor.swift */,
				F184018B2073BE0800E9F4CC /* LinkPreviewPreprocessor.swift */,
				F18401892073BE0800E9F4CC /* LinkPreviewPreprocessorTests.swift */,
				1622946C221C56E500A98679 /* AssetsPreprocessor.swift */,
				168414182228365D00FCB9BC /* AssetsPreprocessorTests.swift */,
				5E9EA4DD2243C10400D401B2 /* LinkAttachmentsPreprocessor.swift */,
				5E9EA4DF2243C6B200D401B2 /* LinkAttachmentsPreprocessorTests.swift */,
			);
			path = Helpers;
			sourceTree = "<group>";
		};
		F1CD5D812024C16B008C574E /* Object Syncs */ = {
			isa = PBXGroup;
			children = (
				F1CD5D832024C214008C574E /* Helpers */,
				F1CD5D852024C281008C574E /* Protocols */,
				F1CD5D872024C46C008C574E /* Upstream */,
				F1CD5D882024C47D008C574E /* Downstream */,
			);
			path = "Object Syncs";
			sourceTree = "<group>";
		};
		F1CD5D822024C1A0008C574E /* Request Syncs */ = {
			isa = PBXGroup;
			children = (
				166901BB1D7081C7000FE4AF /* ZMSingleRequestSync.h */,
				166901BC1D7081C7000FE4AF /* ZMSingleRequestSync.m */,
				166902201D709110000FE4AF /* ZMSingleRequestSyncTests.m */,
				166901C31D7081C7000FE4AF /* ZMTimedSingleRequestSync.h */,
				166901C41D7081C7000FE4AF /* ZMTimedSingleRequestSync.m */,
				166902211D709110000FE4AF /* ZMTimedSingleRequestSyncTests.m */,
			);
			path = "Request Syncs";
			sourceTree = "<group>";
		};
		F1CD5D832024C214008C574E /* Helpers */ = {
			isa = PBXGroup;
			children = (
				166901B71D7081C7000FE4AF /* ZMRemoteIdentifierObjectSync.h */,
				166901B81D7081C7000FE4AF /* ZMRemoteIdentifierObjectSync.m */,
				1669021E1D709110000FE4AF /* ZMRemoteIdentifierObjectSyncTests.m */,
				166902111D70851E000FE4AF /* ZMOutstandingItems.h */,
				1621D22B1D75AC36007108C2 /* ZMChangeTrackerBootstrap.h */,
				1621D22C1D75AC36007108C2 /* ZMChangeTrackerBootstrap.m */,
				1666AA2B1D93FA0B00164C06 /* ZMChangeTrackerBootstrapTests.m */,
				1621D22D1D75AC36007108C2 /* ZMChangeTrackerBootstrap+Testing.h */,
				16A86B2622A128A800A674F8 /* IdentifierObjectSync.swift */,
				16A86B4522A5485E00A674F8 /* IdentifierObjectSyncTests.swift */,
			);
			path = Helpers;
			sourceTree = "<group>";
		};
		F1CD5D842024C259008C574E /* Protocols */ = {
			isa = PBXGroup;
			children = (
				F184018F2073BE0800E9F4CC /* PushMessageHandler.swift */,
				F18401902073BE0800E9F4CC /* ApplicationStatus.swift */,
				F18401912073BE0800E9F4CC /* OTREntity.swift */,
				1621D2721D7715EA007108C2 /* ZMObjectSyncStrategy.h */,
				1621D2731D7715EA007108C2 /* ZMObjectSyncStrategy.m */,
				F18402122073C56C00E9F4CC /* RequestStrategy.h */,
				166901B91D7081C7000FE4AF /* ZMRequestGenerator.h */,
				166901BA1D7081C7000FE4AF /* ZMRequestGenerator.m */,
				1669021F1D709110000FE4AF /* ZMRequestGeneratorTests.m */,
				F963E8E01D955D5500098AD3 /* SharedProtocols.swift */,
			);
			path = Protocols;
			sourceTree = "<group>";
		};
		F1CD5D852024C281008C574E /* Protocols */ = {
			isa = PBXGroup;
			children = (
				166901B61D7081C7000FE4AF /* ZMObjectSync.h */,
				166901CE1D7081C7000FE4AF /* ZMUpstreamTranscoder.h */,
				166901A81D7081C7000FE4AF /* ZMContextChangeTracker.h */,
			);
			path = Protocols;
			sourceTree = "<group>";
		};
		F1CD5D862024C363008C574E /* Other Syncs */ = {
			isa = PBXGroup;
			children = (
				16D0E07E1DF88B430075DF8F /* EntityTranscoder.swift */,
				16FFDE431DF6C668003494D6 /* DependencyEntitySync.swift */,
				16D0E07C1DF872FD0075DF8F /* DependencyEntitySyncTests.swift */,
				547D47161E7C1B0D002EEA15 /* DependentObjects.swift */,
				547D47181E7C2F6C002EEA15 /* DependentObjectsTests.swift */,
			);
			path = "Other Syncs";
			sourceTree = "<group>";
		};
		F1CD5D872024C46C008C574E /* Upstream */ = {
			isa = PBXGroup;
			children = (
				F1CD5D892024C4C9008C574E /* Helpers */,
				166901C71D7081C7000FE4AF /* ZMUpstreamInsertedObjectSync.h */,
				166901C81D7081C7000FE4AF /* ZMUpstreamInsertedObjectSync.m */,
				166902221D709110000FE4AF /* ZMUpstreamInsertedObjectSyncTests.m */,
				166901CB1D7081C7000FE4AF /* ZMUpstreamModifiedObjectSync+Testing.h */,
				166901C91D7081C7000FE4AF /* ZMUpstreamModifiedObjectSync.h */,
				166901CA1D7081C7000FE4AF /* ZMUpstreamModifiedObjectSync.m */,
				166902231D709110000FE4AF /* ZMUpstreamModifiedObjectSyncTests.m */,
			);
			path = Upstream;
			sourceTree = "<group>";
		};
		F1CD5D882024C47D008C574E /* Downstream */ = {
			isa = PBXGroup;
			children = (
				F1CD5D8A2024C51B008C574E /* Helpers */,
				166901AB1D7081C7000FE4AF /* ZMDownstreamObjectSync.h */,
				166901AC1D7081C7000FE4AF /* ZMDownstreamObjectSync.m */,
				166902181D709110000FE4AF /* ZMDownstreamObjectSyncTests.m */,
				166902171D709110000FE4AF /* ZMDownstreamObjectSyncOrderingTests.m */,
				166901AD1D7081C7000FE4AF /* ZMDownstreamObjectSyncWithWhitelist.h */,
				166901AE1D7081C7000FE4AF /* ZMDownstreamObjectSyncWithWhitelist.m */,
				166902191D709110000FE4AF /* ZMDownstreamObjectSyncWithWhitelistTests.m */,
				166901AF1D7081C7000FE4AF /* ZMDownstreamObjectSyncWithWhitelist+Internal.h */,
			);
			path = Downstream;
			sourceTree = "<group>";
		};
		F1CD5D892024C4C9008C574E /* Helpers */ = {
			isa = PBXGroup;
			children = (
				166901B21D7081C7000FE4AF /* ZMLocallyModifiedObjectSet.h */,
				166901B31D7081C7000FE4AF /* ZMLocallyModifiedObjectSet.m */,
				1669021C1D709110000FE4AF /* ZMLocallyModifiedObjectSetTests.m */,
				166901B41D7081C7000FE4AF /* ZMLocallyModifiedObjectSyncStatus.h */,
				166901B51D7081C7000FE4AF /* ZMLocallyModifiedObjectSyncStatus.m */,
				1669021D1D709110000FE4AF /* ZMLocallyModifiedObjectSyncStatusTests.m */,
				166901B01D7081C7000FE4AF /* ZMLocallyInsertedObjectSet.h */,
				166901B11D7081C7000FE4AF /* ZMLocallyInsertedObjectSet.m */,
				1669021B1D709110000FE4AF /* ZMLocallyInsertedObjectSetTests.m */,
				166901CC1D7081C7000FE4AF /* ZMUpstreamRequest.h */,
				166901CD1D7081C7000FE4AF /* ZMUpstreamRequest.m */,
			);
			path = Helpers;
			sourceTree = "<group>";
		};
		F1CD5D8A2024C51B008C574E /* Helpers */ = {
			isa = PBXGroup;
			children = (
				166901BD1D7081C7000FE4AF /* ZMSyncOperationSet.h */,
				166901BE1D7081C7000FE4AF /* ZMSyncOperationSet.m */,
				1666AA2D1D93FBE200164C06 /* ZMSyncOperationSetTests.m */,
			);
			path = Helpers;
			sourceTree = "<group>";
		};
		F1E47FE3207E0B72008D4299 /* zmc-config */ = {
			isa = PBXGroup;
			children = (
				F1E47FE4207E0B72008D4299 /* ios-test-target.xcconfig */,
				F1E47FE5207E0B72008D4299 /* ios-test-host.xcconfig */,
				F1E47FE6207E0B72008D4299 /* project-common.xcconfig */,
				F1E47FE8207E0B72008D4299 /* warnings.xcconfig */,
				F1E47FE9207E0B72008D4299 /* project.xcconfig */,
				F1E47FEA207E0B72008D4299 /* ios.xcconfig */,
				F1E47FEB207E0B72008D4299 /* tests.xcconfig */,
				F1E47FEC207E0B72008D4299 /* swift.xcconfig */,
				F1E47FED207E0B72008D4299 /* project-debug.xcconfig */,
				F1E47FEE207E0B72008D4299 /* warnings-debug.xcconfig */,
			);
			path = "zmc-config";
			sourceTree = "<group>";
		};
		F963E8D81D955D4600098AD3 /* Helpers */ = {
			isa = PBXGroup;
			children = (
				060ED6D72499F42200412C4A /* Notifications */,
				F18401962073BE0800E9F4CC /* ZMStrategyConfigurationOption.h */,
				F18401942073BE0800E9F4CC /* MessageExpirationTimer.swift */,
				F18401972073BE0800E9F4CC /* MessageExpirationTimerTests.swift */,
				F18401932073BE0800E9F4CC /* ZMMessage+Dependency.swift */,
				F18401992073BE0800E9F4CC /* EncryptionSessionDirectory+UpdateEvents.swift */,
				F18401952073BE0800E9F4CC /* CryptoBoxUpdateEventsTests.swift */,
				F18401982073BE0800E9F4CC /* ZMConversation+Notifications.swift */,
				BF1F52C51ECC74E5002FB553 /* Array+RequestGenerator.swift */,
				F963E8D91D955D4600098AD3 /* AssetRequestFactory.swift */,
				D5D65A052073C8F800D7F3C3 /* AssetRequestFactoryTests.swift */,
				06025665248E616C00E060E1 /* ZMSimpleListRequestPaginator.m */,
				06025667248E617D00E060E1 /* ZMSimpleListRequestPaginator.h */,
				06025669248E61BF00E060E1 /* ZMSimpleListRequestPaginator+Internal.h */,
				06474D6524B3227E002C695D /* ZMSimpleListRequestPaginatorTests.m */,
			);
			path = Helpers;
			sourceTree = "<group>";
		};
/* End PBXGroup section */

/* Begin PBXHeadersBuildPhase section */
		166901671D707509000FE4AF /* Headers */ = {
			isa = PBXHeadersBuildPhase;
			buildActionMask = 2147483647;
			files = (
				166901DF1D7081C7000FE4AF /* ZMRemoteIdentifierObjectSync.h in Headers */,
				166901F61D7081C7000FE4AF /* ZMUpstreamTranscoder.h in Headers */,
				166901E51D7081C7000FE4AF /* ZMSyncOperationSet.h in Headers */,
				166901F31D7081C7000FE4AF /* ZMUpstreamModifiedObjectSync+Testing.h in Headers */,
				166901D01D7081C7000FE4AF /* ZMContextChangeTracker.h in Headers */,
				166901E31D7081C7000FE4AF /* ZMSingleRequestSync.h in Headers */,
				16229488221EBB8100A98679 /* ZMImagePreprocessingTracker+Testing.h in Headers */,
				166901DE1D7081C7000FE4AF /* ZMObjectSync.h in Headers */,
				1621D2741D7715EA007108C2 /* ZMObjectSyncStrategy.h in Headers */,
				1621D22E1D75AC36007108C2 /* ZMChangeTrackerBootstrap.h in Headers */,
				166901EF1D7081C7000FE4AF /* ZMUpstreamInsertedObjectSync.h in Headers */,
				F18401B32073BE0800E9F4CC /* ZMAbstractRequestStrategy.h in Headers */,
				06C394B7248E6FDE00AE736A /* ZMSimpleListRequestPaginator+Internal.h in Headers */,
				166901F11D7081C7000FE4AF /* ZMUpstreamModifiedObjectSync.h in Headers */,
				166901F41D7081C7000FE4AF /* ZMUpstreamRequest.h in Headers */,
				166901D31D7081C7000FE4AF /* ZMDownstreamObjectSync.h in Headers */,
				F18402132073C56C00E9F4CC /* RequestStrategy.h in Headers */,
				F18401D62073BE0800E9F4CC /* ZMStrategyConfigurationOption.h in Headers */,
				1669016E1D707509000FE4AF /* WireRequestStrategy.h in Headers */,
				166901D81D7081C7000FE4AF /* ZMLocallyInsertedObjectSet.h in Headers */,
				1621D2301D75AC36007108C2 /* ZMChangeTrackerBootstrap+Testing.h in Headers */,
				166901DA1D7081C7000FE4AF /* ZMLocallyModifiedObjectSet.h in Headers */,
				166901EB1D7081C7000FE4AF /* ZMTimedSingleRequestSync.h in Headers */,
				166901D71D7081C7000FE4AF /* ZMDownstreamObjectSyncWithWhitelist+Internal.h in Headers */,
				166901E11D7081C7000FE4AF /* ZMRequestGenerator.h in Headers */,
				166902121D70851E000FE4AF /* ZMOutstandingItems.h in Headers */,
				166901DC1D7081C7000FE4AF /* ZMLocallyModifiedObjectSyncStatus.h in Headers */,
				16229486221EBB8100A98679 /* ZMImagePreprocessingTracker.h in Headers */,
				166901D51D7081C7000FE4AF /* ZMDownstreamObjectSyncWithWhitelist.h in Headers */,
				F184020F2073C30000E9F4CC /* Bridging-Header.h in Headers */,
				06C394B6248E6FDA00AE736A /* ZMSimpleListRequestPaginator.h in Headers */,
			);
			runOnlyForDeploymentPostprocessing = 0;
		};
/* End PBXHeadersBuildPhase section */

/* Begin PBXNativeTarget section */
		166901691D707509000FE4AF /* WireRequestStrategy */ = {
			isa = PBXNativeTarget;
			buildConfigurationList = 1669017E1D707509000FE4AF /* Build configuration list for PBXNativeTarget "WireRequestStrategy" */;
			buildPhases = (
				166901651D707509000FE4AF /* Sources */,
				166901661D707509000FE4AF /* Frameworks */,
				166901671D707509000FE4AF /* Headers */,
				166901681D707509000FE4AF /* Resources */,
			);
			buildRules = (
			);
			dependencies = (
			);
			name = WireRequestStrategy;
			productName = WireRequestStrategy;
			productReference = 1669016A1D707509000FE4AF /* WireRequestStrategy.framework */;
			productType = "com.apple.product-type.framework";
		};
		166901731D707509000FE4AF /* WireRequestStrategyTests */ = {
			isa = PBXNativeTarget;
			buildConfigurationList = 166901811D707509000FE4AF /* Build configuration list for PBXNativeTarget "WireRequestStrategyTests" */;
			buildPhases = (
				166901701D707509000FE4AF /* Sources */,
				166901711D707509000FE4AF /* Frameworks */,
				166901721D707509000FE4AF /* Resources */,
				BF7D9BD21D8C312F00949267 /* CopyFiles */,
			);
			buildRules = (
			);
			dependencies = (
				166901771D707509000FE4AF /* PBXTargetDependency */,
				F154EDD71F447BB600CB8184 /* PBXTargetDependency */,
			);
			name = WireRequestStrategyTests;
			productName = WireRequestStrategyTests;
			productReference = 166901741D707509000FE4AF /* WireRequestStrategyTests.xctest */;
			productType = "com.apple.product-type.bundle.unit-test";
		};
		F154EDC31F447B6C00CB8184 /* WireRequestStrategyTestHost */ = {
			isa = PBXNativeTarget;
			buildConfigurationList = F154EDD51F447B6C00CB8184 /* Build configuration list for PBXNativeTarget "WireRequestStrategyTestHost" */;
			buildPhases = (
				F154EDC01F447B6C00CB8184 /* Sources */,
				F154EDC11F447B6C00CB8184 /* Frameworks */,
				F154EDC21F447B6C00CB8184 /* Resources */,
			);
			buildRules = (
			);
			dependencies = (
			);
			name = WireRequestStrategyTestHost;
			productName = WireRequestStrategyTestHost;
			productReference = F154EDC41F447B6C00CB8184 /* WireRequestStrategyTestHost.app */;
			productType = "com.apple.product-type.application";
		};
/* End PBXNativeTarget section */

/* Begin PBXProject section */
		166901611D707509000FE4AF /* Project object */ = {
			isa = PBXProject;
			attributes = {
				LastSwiftUpdateCheck = 0830;
				LastUpgradeCheck = 1130;
				ORGANIZATIONNAME = "Wire GmbH";
				TargetAttributes = {
					166901691D707509000FE4AF = {
						CreatedOnToolsVersion = 7.3.1;
						LastSwiftMigration = 1000;
					};
					166901731D707509000FE4AF = {
						CreatedOnToolsVersion = 7.3.1;
						DevelopmentTeam = W5KEQBF9B5;
						LastSwiftMigration = 1000;
						TestTargetID = F154EDC31F447B6C00CB8184;
					};
					F154EDC31F447B6C00CB8184 = {
						CreatedOnToolsVersion = 8.3.2;
						DevelopmentTeam = EDF3JCE8BC;
						LastSwiftMigration = 1000;
						ProvisioningStyle = Automatic;
					};
				};
			};
			buildConfigurationList = 166901641D707509000FE4AF /* Build configuration list for PBXProject "WireRequestStrategy" */;
			compatibilityVersion = "Xcode 3.2";
			developmentRegion = en;
			hasScannedForEncodings = 0;
			knownRegions = (
				en,
				Base,
			);
			mainGroup = 166901601D707509000FE4AF;
			productRefGroup = 1669016B1D707509000FE4AF /* Products */;
			projectDirPath = "";
			projectRoot = "";
			targets = (
				166901691D707509000FE4AF /* WireRequestStrategy */,
				166901731D707509000FE4AF /* WireRequestStrategyTests */,
				F154EDC31F447B6C00CB8184 /* WireRequestStrategyTestHost */,
			);
		};
/* End PBXProject section */

/* Begin PBXResourcesBuildPhase section */
		166901681D707509000FE4AF /* Resources */ = {
			isa = PBXResourcesBuildPhase;
			buildActionMask = 2147483647;
			files = (
			);
			runOnlyForDeploymentPostprocessing = 0;
		};
		166901721D707509000FE4AF /* Resources */ = {
			isa = PBXResourcesBuildPhase;
			buildActionMask = 2147483647;
			files = (
				F18402142073C6B100E9F4CC /* 1900x1500.jpg in Resources */,
				F18402192073C6B100E9F4CC /* tiny.jpg in Resources */,
				F18402162073C6B100E9F4CC /* Lorem Ipsum.txt in Resources */,
				F18402172073C6B100E9F4CC /* medium.jpg in Resources */,
				F184021A2073C6B100E9F4CC /* video.mp4 in Resources */,
				F18402182073C6B100E9F4CC /* not_animated.gif in Resources */,
				F18402152073C6B100E9F4CC /* animated.gif in Resources */,
			);
			runOnlyForDeploymentPostprocessing = 0;
		};
		F154EDC21F447B6C00CB8184 /* Resources */ = {
			isa = PBXResourcesBuildPhase;
			buildActionMask = 2147483647;
			files = (
				547E664D1F7512FE008CB1FA /* Default-568h@2x.png in Resources */,
			);
			runOnlyForDeploymentPostprocessing = 0;
		};
/* End PBXResourcesBuildPhase section */

/* Begin PBXSourcesBuildPhase section */
		166901651D707509000FE4AF /* Sources */ = {
			isa = PBXSourcesBuildPhase;
			buildActionMask = 2147483647;
			files = (
				F18401C12073BE0800E9F4CC /* ImageV2DownloadRequestStrategy.swift in Sources */,
				F18401CD2073BE0800E9F4CC /* LinkPreviewPreprocessor.swift in Sources */,
				166901DB1D7081C7000FE4AF /* ZMLocallyModifiedObjectSet.m in Sources */,
				8792F55721AD944100795027 /* UserPropertyRequestStrategy.swift in Sources */,
				F18401A92073BE0800E9F4CC /* MissingClientsRequestFactory.swift in Sources */,
				F18401AD2073BE0800E9F4CC /* ZMOTRMessage+Missing.swift in Sources */,
				06474D4D24AF68AD002C695D /* StoreUpdateEvent.swift in Sources */,
				166901F01D7081C7000FE4AF /* ZMUpstreamInsertedObjectSync.m in Sources */,
				06474DA124B4AC7B002C695D /* NSManagedObjectContext+EventDecoder.swift in Sources */,
				F18401BD2073BE0800E9F4CC /* LinkPreviewAssetUploadRequestStrategy.swift in Sources */,
				F18401AA2073BE0800E9F4CC /* FetchingClientRequestStrategy.swift in Sources */,
				166901D61D7081C7000FE4AF /* ZMDownstreamObjectSyncWithWhitelist.m in Sources */,
				F18401D42073BE0800E9F4CC /* MessageExpirationTimer.swift in Sources */,
				1622946B221C18BE00A98679 /* AssetV3UploadRequestStrategy.swift in Sources */,
				1662ADB322B0E8B300D84071 /* VerifyLegalHoldRequestStrategy.swift in Sources */,
				166901EC1D7081C7000FE4AF /* ZMTimedSingleRequestSync.m in Sources */,
				F184019D2073BE0800E9F4CC /* ClientMessageTranscoder.swift in Sources */,
				F184019A2073BE0800E9F4CC /* ClientMessageRequestFactory.swift in Sources */,
				F963E8E11D955D5500098AD3 /* SharedProtocols.swift in Sources */,
				166901F21D7081C7000FE4AF /* ZMUpstreamModifiedObjectSync.m in Sources */,
				16FFDE441DF6C668003494D6 /* DependencyEntitySync.swift in Sources */,
				166901E41D7081C7000FE4AF /* ZMSingleRequestSync.m in Sources */,
				F18401BA2073BE0800E9F4CC /* LinkPreviewUploadRequestStrategy.swift in Sources */,
				16A86B2722A128A800A674F8 /* IdentifierObjectSync.swift in Sources */,
				F18401C82073BE0800E9F4CC /* AssetDownloadRequestFactory.swift in Sources */,
				166901F51D7081C7000FE4AF /* ZMUpstreamRequest.m in Sources */,
				F18401B42073BE0800E9F4CC /* ZMAbstractRequestStrategy.m in Sources */,
				060ED6DA2499F4A900412C4A /* Logging.swift in Sources */,
				060ED6D62499F41000412C4A /* PushNotificationStatus.swift in Sources */,
				06474D7A24B32FE4002C695D /* FakeGroupQueue.swift in Sources */,
				F18401D82073BE0800E9F4CC /* ZMConversation+Notifications.swift in Sources */,
				F18401D92073BE0800E9F4CC /* EncryptionSessionDirectory+UpdateEvents.swift in Sources */,
				F18401C72073BE0800E9F4CC /* AssetV3PreviewDownloadStrategy.swift in Sources */,
				F18401B52073BE0800E9F4CC /* OTREntityTranscoder.swift in Sources */,
				BF1F52C61ECC74E5002FB553 /* Array+RequestGenerator.swift in Sources */,
				5E9EA4DE2243C10400D401B2 /* LinkAttachmentsPreprocessor.swift in Sources */,
				166901E01D7081C7000FE4AF /* ZMRemoteIdentifierObjectSync.m in Sources */,
				06474D4B24AF6858002C695D /* EventDecoder.swift in Sources */,
				06025666248E616C00E060E1 /* ZMSimpleListRequestPaginator.m in Sources */,
				F18401A42073BE0800E9F4CC /* GenericMessageRequestStrategy.swift in Sources */,
				1621D2751D7715EA007108C2 /* ZMObjectSyncStrategy.m in Sources */,
				166901E21D7081C7000FE4AF /* ZMRequestGenerator.m in Sources */,
				F18401A32073BE0800E9F4CC /* GenericMessageNotificationRequestStrategy.swift in Sources */,
				5E68F22722452CDC00298376 /* LinkPreprocessor.swift in Sources */,
				06025662248E467B00E060E1 /* NotificationStreamSync.swift in Sources */,
				06C394C5248E851000AE736A /* NotificationsTracker.swift in Sources */,
				166901D41D7081C7000FE4AF /* ZMDownstreamObjectSync.m in Sources */,
				F18401C32073BE0800E9F4CC /* AssetV3DownloadRequestStrategy.swift in Sources */,
				06474D9E24B4A3B5002C695D /* ZMEventModel.xcdatamodeld in Sources */,
				F18401BF2073BE0800E9F4CC /* AssetClientMessageRequestStrategy.swift in Sources */,
				547D47171E7C1B0D002EEA15 /* DependentObjects.swift in Sources */,
				F18401AF2073BE0800E9F4CC /* AvailabilityRequestStrategy.swift in Sources */,
				F18401D12073BE0800E9F4CC /* ApplicationStatus.swift in Sources */,
				F18401D32073BE0800E9F4CC /* ZMMessage+Dependency.swift in Sources */,
				D5D65A072074C23D00D7F3C3 /* AssetRequestFactory.swift in Sources */,
				166901E61D7081C7000FE4AF /* ZMSyncOperationSet.m in Sources */,
				166901D91D7081C7000FE4AF /* ZMLocallyInsertedObjectSet.m in Sources */,
				F18401B02073BE0800E9F4CC /* AbstractRequestStrategy.swift in Sources */,
				F18401C22073BE0800E9F4CC /* AssetV2DownloadRequestStrategy.swift in Sources */,
				F18401D22073BE0800E9F4CC /* OTREntity.swift in Sources */,
				1621D22F1D75AC36007108C2 /* ZMChangeTrackerBootstrap.m in Sources */,
				1622946D221C56E500A98679 /* AssetsPreprocessor.swift in Sources */,
				16229487221EBB8100A98679 /* ZMImagePreprocessingTracker.m in Sources */,
				F18401D02073BE0800E9F4CC /* PushMessageHandler.swift in Sources */,
				F14B7AEA222009BA00458624 /* UserRichProfileRequestStrategy.swift in Sources */,
				16D0E07F1DF88B430075DF8F /* EntityTranscoder.swift in Sources */,
				F18401A62073BE0800E9F4CC /* MissingClientsRequestStrategy.swift in Sources */,
				166901DD1D7081C7000FE4AF /* ZMLocallyModifiedObjectSyncStatus.m in Sources */,
				F18401BB2073BE0800E9F4CC /* LinkPreviewAssetDownloadRequestStrategy.swift in Sources */,
				16751E8524CF72970099AE09 /* DeliveryReceiptRequestStrategy.swift in Sources */,
			);
			runOnlyForDeploymentPostprocessing = 0;
		};
		166901701D707509000FE4AF /* Sources */ = {
			isa = PBXSourcesBuildPhase;
			buildActionMask = 2147483647;
			files = (
				F18401E12073C25900E9F4CC /* ClientMessageTranscoderTests+Depedency.swift in Sources */,
				547D47191E7C2F6C002EEA15 /* DependentObjectsTests.swift in Sources */,
				F19561F5202A1361005347C0 /* ZMUpstreamModifiedObjectSyncTests.m in Sources */,
				164D007622256C6E00A8F264 /* AssetV3UploadRequestStrategyTests.swift in Sources */,
				BFF9446620F5F79F00531BC3 /* ImageV2DownloadRequestStrategyTests.swift in Sources */,
				168414192228365D00FCB9BC /* AssetsPreprocessorTests.swift in Sources */,
				F19561F1202A1325005347C0 /* ZMSingleRequestSyncTests.m in Sources */,
				F19561F7202A1389005347C0 /* ZMLocallyInsertedObjectSetTests.m in Sources */,
				F1956201202A141E005347C0 /* ZMDownstreamObjectSyncTests.m in Sources */,
				F18401E32073C25E00E9F4CC /* GenericMessageNotificationRequestStrategyTests.swift in Sources */,
				F18401F32073C26C00E9F4CC /* AssetClientMessageRequestStrategyTests.swift in Sources */,
				1621D2621D75C745007108C2 /* ZMDownstreamObjectSyncWithWhitelistTests.m in Sources */,
				1621D2291D75AB2D007108C2 /* MockEntity2.m in Sources */,
				F18401DB2073C25300E9F4CC /* CryptoBoxUpdateEventsTests.swift in Sources */,
				D5D65A062073C8F800D7F3C3 /* AssetRequestFactoryTests.swift in Sources */,
				1621D2281D75AB2D007108C2 /* MockEntity.m in Sources */,
				F18401EC2073C26700E9F4CC /* AssetV3PreviewDownloadRequestStrategyTests.swift in Sources */,
				F18401EF2073C26C00E9F4CC /* LinkPreviewUploadRequestStrategyTests.swift in Sources */,
				87F7288521AFF37D000ED371 /* UserPropertyRequestStrategyTests.swift in Sources */,
				1621D26B1D75C7FF007108C2 /* ZMUpstreamInsertedObjectSyncTests.m in Sources */,
				F18401EB2073C26700E9F4CC /* OTREntityTranscoderTests.swift in Sources */,
				06474D5E24B30C79002C695D /* PushNotificationStatusTests.swift in Sources */,
				F18401E52073C26200E9F4CC /* FetchingClientRequestStrategyTests.swift in Sources */,
				164D00742225624E00A8F264 /* ZMImagePreprocessingTrackerTests.m in Sources */,
				F18401DA2073C24B00E9F4CC /* ClientMessageTranscoderTests+ResponsePayload.swift in Sources */,
				F1956204202A1506005347C0 /* ZMRequestGeneratorTests.m in Sources */,
				1621D2661D75C755007108C2 /* ZMLocallyModifiedObjectSyncStatusTests.m in Sources */,
				F18401FE2073C2EA00E9F4CC /* MessagingTest+Encryption.swift in Sources */,
				16A86B4622A5485E00A674F8 /* IdentifierObjectSyncTests.swift in Sources */,
				F18401DE2073C25900E9F4CC /* ClientMessageTranscoderTests.swift in Sources */,
				F19561FB202A13C3005347C0 /* ZMSyncOperationSetTests.m in Sources */,
				F18401E92073C26700E9F4CC /* AvailabilityRequestStrategyTests.swift in Sources */,
				1662ADD122B14CBA00D84071 /* VerifyLegalHoldRequestStrategyTests.swift in Sources */,
				F19561EF202A1309005347C0 /* DependencyEntitySyncTests.swift in Sources */,
				F18401E42073C25E00E9F4CC /* GenericMessageRequestStrategyTests.swift in Sources */,
				06474D6424B31CC5002C695D /* AnalyticsTests.swift in Sources */,
				F18401E22073C25900E9F4CC /* ClientMessageTranscoderTests+Ephemeral.swift in Sources */,
				06474DA824B4BB01002C695D /* StoreUpdateEventTests.swift in Sources */,
				F18402002073C2EA00E9F4CC /* MockObjects.swift in Sources */,
				F18401E82073C26700E9F4CC /* ZMOTRMessageMissingTests.swift in Sources */,
				F18401DC2073C25300E9F4CC /* MessageExpirationTimerTests.swift in Sources */,
				F19561F9202A13B4005347C0 /* ZMChangeTrackerBootstrapTests.m in Sources */,
				1621D22A1D75AB2D007108C2 /* MockModelObjectContextFactory.m in Sources */,
				F18401E02073C25900E9F4CC /* ClientMessageRequestFactoryTests.swift in Sources */,
				F18401F42073C27200E9F4CC /* LinkPreviewPreprocessorTests.swift in Sources */,
				1621D2651D75C750007108C2 /* ZMLocallyModifiedObjectSetTests.m in Sources */,
				06474DA624B4B1EA002C695D /* EventDecoderTest.swift in Sources */,
				1621D26D1D75C806007108C2 /* NSManagedObjectContext+TestHelpers.m in Sources */,
				06474D6624B3227E002C695D /* ZMSimpleListRequestPaginatorTests.m in Sources */,
				F14B7AEC222009C200458624 /* UserRichProfileRequestStrategyTests.swift in Sources */,
				F18401DF2073C25900E9F4CC /* ClientMessageTranscoderTests+MessageConfirmation.swift in Sources */,
				F18401F02073C26C00E9F4CC /* LinkPreviewAssetDownloadRequestStrategyTests.swift in Sources */,
				F18401FF2073C2EA00E9F4CC /* MessagingTestBase.swift in Sources */,
				F18401E62073C26200E9F4CC /* MissingClientsMapTests.swift in Sources */,
				F1956200202A141B005347C0 /* ZMDownstreamObjectSyncOrderingTests.m in Sources */,
				5E9EA4E02243C6B200D401B2 /* LinkAttachmentsPreprocessorTests.swift in Sources */,
				F18401EE2073C26C00E9F4CC /* LinkPreviewAssetUploadRequestStrategyTests.swift in Sources */,
				06474D6024B310B6002C695D /* NotificationsTrackerTests.swift in Sources */,
				F18401EA2073C26700E9F4CC /* AbstractRequestStrategyTests.swift in Sources */,
				F18401E72073C26200E9F4CC /* MissingClientsRequestStrategyTests.swift in Sources */,
				1621D2671D75C776007108C2 /* ZMRemoteIdentifierObjectSyncTests.m in Sources */,
				1621D26A1D75C782007108C2 /* ZMTimedSingleRequestSyncTests.m in Sources */,
				16751EBB24D1BDA00099AE09 /* DeliveryReceiptRequestStrategyTests.swift in Sources */,
				F18401F12073C26C00E9F4CC /* AssetV3DownloadRequestStrategyTests.swift in Sources */,
				F18402012073C2EA00E9F4CC /* RequestStrategyTestBase.swift in Sources */,
			);
			runOnlyForDeploymentPostprocessing = 0;
		};
		F154EDC01F447B6C00CB8184 /* Sources */ = {
			isa = PBXSourcesBuildPhase;
			buildActionMask = 2147483647;
			files = (
				F154EDC71F447B6C00CB8184 /* AppDelegate.swift in Sources */,
			);
			runOnlyForDeploymentPostprocessing = 0;
		};
/* End PBXSourcesBuildPhase section */

/* Begin PBXTargetDependency section */
		166901771D707509000FE4AF /* PBXTargetDependency */ = {
			isa = PBXTargetDependency;
			target = 166901691D707509000FE4AF /* WireRequestStrategy */;
			targetProxy = 166901761D707509000FE4AF /* PBXContainerItemProxy */;
		};
		F154EDD71F447BB600CB8184 /* PBXTargetDependency */ = {
			isa = PBXTargetDependency;
			target = F154EDC31F447B6C00CB8184 /* WireRequestStrategyTestHost */;
			targetProxy = F154EDD61F447BB600CB8184 /* PBXContainerItemProxy */;
		};
/* End PBXTargetDependency section */

/* Begin XCBuildConfiguration section */
		1669017C1D707509000FE4AF /* Debug */ = {
			isa = XCBuildConfiguration;
			baseConfigurationReference = F1E47FED207E0B72008D4299 /* project-debug.xcconfig */;
			buildSettings = {
				HEADER_SEARCH_PATHS = "$(SDKROOT)/usr/include/libxml2";
			};
			name = Debug;
		};
		1669017D1D707509000FE4AF /* Release */ = {
			isa = XCBuildConfiguration;
			baseConfigurationReference = F1E47FE9207E0B72008D4299 /* project.xcconfig */;
			buildSettings = {
				HEADER_SEARCH_PATHS = "$(SDKROOT)/usr/include/libxml2";
			};
			name = Release;
		};
		1669017F1D707509000FE4AF /* Debug */ = {
			isa = XCBuildConfiguration;
			baseConfigurationReference = 166901961D7075D7000FE4AF /* WireRequestStrategy.xcconfig */;
			buildSettings = {
				INFOPLIST_FILE = Resources/Info.plist;
				PRODUCT_BUNDLE_IDENTIFIER = com.wire.WireRequestStrategy;
			};
			name = Debug;
		};
		166901801D707509000FE4AF /* Release */ = {
			isa = XCBuildConfiguration;
			baseConfigurationReference = 166901961D7075D7000FE4AF /* WireRequestStrategy.xcconfig */;
			buildSettings = {
				INFOPLIST_FILE = Resources/Info.plist;
				PRODUCT_BUNDLE_IDENTIFIER = com.wire.WireRequestStrategy;
			};
			name = Release;
		};
		166901821D707509000FE4AF /* Debug */ = {
			isa = XCBuildConfiguration;
			baseConfigurationReference = F1E47FE4207E0B72008D4299 /* ios-test-target.xcconfig */;
			buildSettings = {
				INFOPLIST_FILE = Tests/Resources/Info.plist;
				PRODUCT_BUNDLE_IDENTIFIER = com.wire.WireRequestStrategyTests;
				PRODUCT_NAME = "$(TARGET_NAME)";
				SWIFT_OBJC_BRIDGING_HEADER = "Tests/Resources/Bridging-Header.h";
				TEST_HOST = "$(BUILT_PRODUCTS_DIR)/WireRequestStrategyTestHost.app/WireRequestStrategyTestHost";
			};
			name = Debug;
		};
		166901831D707509000FE4AF /* Release */ = {
			isa = XCBuildConfiguration;
			baseConfigurationReference = F1E47FE4207E0B72008D4299 /* ios-test-target.xcconfig */;
			buildSettings = {
				INFOPLIST_FILE = Tests/Resources/Info.plist;
				PRODUCT_BUNDLE_IDENTIFIER = com.wire.WireRequestStrategyTests;
				PRODUCT_NAME = "$(TARGET_NAME)";
				SWIFT_OBJC_BRIDGING_HEADER = "Tests/Resources/Bridging-Header.h";
				TEST_HOST = "$(BUILT_PRODUCTS_DIR)/WireRequestStrategyTestHost.app/WireRequestStrategyTestHost";
			};
			name = Release;
		};
		F154EDD31F447B6C00CB8184 /* Debug */ = {
			isa = XCBuildConfiguration;
			baseConfigurationReference = F1E47FE5207E0B72008D4299 /* ios-test-host.xcconfig */;
			buildSettings = {
				INFOPLIST_FILE = "$(SRCROOT)/Tests/Test Host/Info.plist";
				PRODUCT_BUNDLE_IDENTIFIER = com.wire.WireRequestStrategyTestHost;
				PRODUCT_NAME = "$(TARGET_NAME)";
			};
			name = Debug;
		};
		F154EDD41F447B6C00CB8184 /* Release */ = {
			isa = XCBuildConfiguration;
			baseConfigurationReference = F1E47FE5207E0B72008D4299 /* ios-test-host.xcconfig */;
			buildSettings = {
				INFOPLIST_FILE = "$(SRCROOT)/Tests/Test Host/Info.plist";
				PRODUCT_BUNDLE_IDENTIFIER = com.wire.WireRequestStrategyTestHost;
				PRODUCT_NAME = "$(TARGET_NAME)";
			};
			name = Release;
		};
/* End XCBuildConfiguration section */

/* Begin XCConfigurationList section */
		166901641D707509000FE4AF /* Build configuration list for PBXProject "WireRequestStrategy" */ = {
			isa = XCConfigurationList;
			buildConfigurations = (
				1669017C1D707509000FE4AF /* Debug */,
				1669017D1D707509000FE4AF /* Release */,
			);
			defaultConfigurationIsVisible = 0;
			defaultConfigurationName = Release;
		};
		1669017E1D707509000FE4AF /* Build configuration list for PBXNativeTarget "WireRequestStrategy" */ = {
			isa = XCConfigurationList;
			buildConfigurations = (
				1669017F1D707509000FE4AF /* Debug */,
				166901801D707509000FE4AF /* Release */,
			);
			defaultConfigurationIsVisible = 0;
			defaultConfigurationName = Release;
		};
		166901811D707509000FE4AF /* Build configuration list for PBXNativeTarget "WireRequestStrategyTests" */ = {
			isa = XCConfigurationList;
			buildConfigurations = (
				166901821D707509000FE4AF /* Debug */,
				166901831D707509000FE4AF /* Release */,
			);
			defaultConfigurationIsVisible = 0;
			defaultConfigurationName = Release;
		};
		F154EDD51F447B6C00CB8184 /* Build configuration list for PBXNativeTarget "WireRequestStrategyTestHost" */ = {
			isa = XCConfigurationList;
			buildConfigurations = (
				F154EDD31F447B6C00CB8184 /* Debug */,
				F154EDD41F447B6C00CB8184 /* Release */,
			);
			defaultConfigurationIsVisible = 0;
			defaultConfigurationName = Release;
		};
/* End XCConfigurationList section */

/* Begin XCVersionGroup section */
		06474D9C24B4A3B5002C695D /* ZMEventModel.xcdatamodeld */ = {
			isa = XCVersionGroup;
			children = (
				06474D9D24B4A3B5002C695D /* ZMEventModel.xcdatamodel */,
			);
			currentVersion = 06474D9D24B4A3B5002C695D /* ZMEventModel.xcdatamodel */;
			path = ZMEventModel.xcdatamodeld;
			sourceTree = "<group>";
			versionGroupType = wrapper.xcdatamodel;
		};
/* End XCVersionGroup section */
	};
	rootObject = 166901611D707509000FE4AF /* Project object */;
}<|MERGE_RESOLUTION|>--- conflicted
+++ resolved
@@ -7,7 +7,6 @@
 	objects = {
 
 /* Begin PBXBuildFile section */
-<<<<<<< HEAD
 		06025662248E467B00E060E1 /* NotificationStreamSync.swift in Sources */ = {isa = PBXBuildFile; fileRef = 06025661248E467B00E060E1 /* NotificationStreamSync.swift */; };
 		06025666248E616C00E060E1 /* ZMSimpleListRequestPaginator.m in Sources */ = {isa = PBXBuildFile; fileRef = 06025665248E616C00E060E1 /* ZMSimpleListRequestPaginator.m */; };
 		060ED6D62499F41000412C4A /* PushNotificationStatus.swift in Sources */ = {isa = PBXBuildFile; fileRef = 060ED6D52499F41000412C4A /* PushNotificationStatus.swift */; };
@@ -27,8 +26,6 @@
 		06C394B7248E6FDE00AE736A /* ZMSimpleListRequestPaginator+Internal.h in Headers */ = {isa = PBXBuildFile; fileRef = 06025669248E61BF00E060E1 /* ZMSimpleListRequestPaginator+Internal.h */; };
 		06C394C5248E851000AE736A /* NotificationsTracker.swift in Sources */ = {isa = PBXBuildFile; fileRef = 06C394C4248E851000AE736A /* NotificationsTracker.swift */; };
 		1621D2201D75A71E007108C2 /* RequestAvailableNotification.swift in Sources */ = {isa = PBXBuildFile; fileRef = 1621D21F1D75A71E007108C2 /* RequestAvailableNotification.swift */; };
-=======
->>>>>>> 46ac272c
 		1621D2281D75AB2D007108C2 /* MockEntity.m in Sources */ = {isa = PBXBuildFile; fileRef = 1621D2231D75AB2D007108C2 /* MockEntity.m */; };
 		1621D2291D75AB2D007108C2 /* MockEntity2.m in Sources */ = {isa = PBXBuildFile; fileRef = 1621D2251D75AB2D007108C2 /* MockEntity2.m */; };
 		1621D22A1D75AB2D007108C2 /* MockModelObjectContextFactory.m in Sources */ = {isa = PBXBuildFile; fileRef = 1621D2271D75AB2D007108C2 /* MockModelObjectContextFactory.m */; };
@@ -258,7 +255,6 @@
 /* End PBXCopyFilesBuildPhase section */
 
 /* Begin PBXFileReference section */
-<<<<<<< HEAD
 		06025661248E467B00E060E1 /* NotificationStreamSync.swift */ = {isa = PBXFileReference; lastKnownFileType = sourcecode.swift; path = NotificationStreamSync.swift; sourceTree = "<group>"; };
 		06025665248E616C00E060E1 /* ZMSimpleListRequestPaginator.m */ = {isa = PBXFileReference; lastKnownFileType = sourcecode.c.objc; path = ZMSimpleListRequestPaginator.m; sourceTree = "<group>"; };
 		06025667248E617D00E060E1 /* ZMSimpleListRequestPaginator.h */ = {isa = PBXFileReference; lastKnownFileType = sourcecode.c.h; path = ZMSimpleListRequestPaginator.h; sourceTree = "<group>"; };
@@ -278,8 +274,6 @@
 		06474DA724B4BB01002C695D /* StoreUpdateEventTests.swift */ = {isa = PBXFileReference; lastKnownFileType = sourcecode.swift; path = StoreUpdateEventTests.swift; sourceTree = "<group>"; };
 		06C394C4248E851000AE736A /* NotificationsTracker.swift */ = {isa = PBXFileReference; lastKnownFileType = sourcecode.swift; path = NotificationsTracker.swift; sourceTree = "<group>"; };
 		1621D21F1D75A71E007108C2 /* RequestAvailableNotification.swift */ = {isa = PBXFileReference; fileEncoding = 4; lastKnownFileType = sourcecode.swift; path = RequestAvailableNotification.swift; sourceTree = "<group>"; };
-=======
->>>>>>> 46ac272c
 		1621D2221D75AB2D007108C2 /* MockEntity.h */ = {isa = PBXFileReference; fileEncoding = 4; lastKnownFileType = sourcecode.c.h; path = MockEntity.h; sourceTree = "<group>"; };
 		1621D2231D75AB2D007108C2 /* MockEntity.m */ = {isa = PBXFileReference; fileEncoding = 4; lastKnownFileType = sourcecode.c.objc; path = MockEntity.m; sourceTree = "<group>"; };
 		1621D2241D75AB2D007108C2 /* MockEntity2.h */ = {isa = PBXFileReference; fileEncoding = 4; lastKnownFileType = sourcecode.c.h; path = MockEntity2.h; sourceTree = "<group>"; };
